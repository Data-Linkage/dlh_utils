'''
Functions used to standardise and clean data prior to linkage.
'''
import pyspark.sql.functions as F
from pyspark.sql.types import IntegerType
from dlh_utils import dataframes as da

###############################################################################


def cast_type(df, subset=None, types='string'):
    """
    Casts specific dataframe columns to a specified type.

    The function can either take a subset of columns or if no subset is defined
    it takes all the columns and converts their datatypes into the datatype
    specified by the user.

    Parameters
    ----------
    df : dataframe
      The dataframe to which the function is applied.
    subset: (default = None), {list, string}
      The subset of columns that are having their datatypes converted.
      If this is left blank then it defaults to all columns.
    types: str, (default = string)
      The datatype that the column values will be converted into.

    Returns
    -------
    dataframe
      Returns the complete dataframe with changes to the datatypes on specified
      columns.

    Raises
    -------
    None at present.

    Example
    -------

    > df.show()
    +---+---------+----------------+------------+----------+---+--------+
    | ID|Forename |      Middlename|     Surname|       DoB|Sex|Postcode|
    +---+---------+----------------+------------+----------+---+--------+
    |  1|    David|       Frederick|Attenborough|1926-05-08|  M| KT2 5EQ|
    |  2|  Idrissa|           Akuna|        Elba|1972-09-06|  M|  E1 7AD|
    |  3|   Edward|     Christopher|     Sheeran|1991-02-17|  M| CB7 GGJ|
    |  3|   Edward|     Christopher|     Sheeran|1991-02-17|  M| CB7 GGJ|
    |  4|   Gordon|           James|      Ramsay|1966-11-08|  M|  E1 6AN|
    |  5|     Emma|Charlotte Duerre|      Watson|1990-04-15|  F|EC1A 1AA|
    +---+---------+----------------+------------+----------+---+--------+

    > df.printSchema()
     |-- ID: string (nullable = true)
     |-- Forename: string (nullable = true)
     |-- Middlename: string (nullable = true)
     |-- Surname: string (nullable = true)
     |-- DoB: string (nullable = true)
     |-- Sex: string (nullable = true)
     |-- Postcode: string (nullable = true)

    > df = cast_type(df, subset = ['DOB'], types = 'date')

    > df.printSchema()
     |-- ID: string (nullable = true)
     |-- Forename: string (nullable = true)
     |-- Middlename: string (nullable = true)
     |-- Surname: string (nullable = true)
     |-- DOB: date (nullable = true)
     |-- Sex: string (nullable = true)
     |-- Postcode: string (nullable = true)

    """
    if subset is None:
        subset = df.columns

    if not isinstance(subset, list):
        subset = [subset]

    for col in subset:
        if df.select(col).dtypes[0][1] != types:
            df = df.withColumn(col, F.col(col).cast(types))
    return df

###############################################################################


def standardise_white_space(df, subset=None, wsl='one', fill=None):
    """
    Alters the number of white spaces in the dataframe.

    This can be used to select specified
    columns within the dataframe and alter the number of
    white space characters within the values of those
    specified columns.


    Parameters
    ----------
    df : dataframe
      The dataframe to which the function is applied.
    subset : str or list of str, (default = None)
      The subset of columns that are having their
      white space characters changed. If this is left blank
      then it defaults to all columns.
    wsl : {'one','none'}, (default = 'one')
      wsl stands for white space level, which is used to
      indicate what the user would like white space to be
      replaced with. 'one' replaces multiple whitespces with single
      whitespace. 'none' removes all whitespace
    fill : str, (default = None)
      fill allows user to specify a string that
      would replace whitespace characters.

    Returns
    -------
    dataframe
      The function returns the new dataframe once
      the specified rules are applied.

    Raises
    -------
    None at present.
    """

    if subset is None:
        subset = df.columns

    if not isinstance(subset, list):
        subset = [subset]

    for col in subset:
        if fill is not None:
            if df.select(col).dtypes[0][1] == 'string':
                df = df.withColumn(col, F.trim(F.col(col)))
                df = df.withColumn(col, F.regexp_replace(
                    F.col(col), "\\s+", fill))

        elif wsl == 'none':
            if df.select(col).dtypes[0][1] == 'string':
                df = df.withColumn(col, F.trim(F.col(col)))
                df = df.withColumn(
                    col, F.regexp_replace(F.col(col), "\\s+", ""))
        elif wsl == 'one':
            if df.select(col).dtypes[0][1] == 'string':
                df = df.withColumn(col, F.trim(F.col(col)))
                df = df.withColumn(
                    col, F.regexp_replace(F.col(col), "\\s+", " "))

    return df

###############################################################################


def align_forenames(df, first_name, middle_name, identifier, sep=' '):
    """
    Standardises misalignments of first and middle names by splitting
    the string in specified column(s) on a specified separator and appending
    new columns to the dataframe with each part of the split string.

    Data are then repartitioned on a specified unique identifier column for
    performance purposes.

    Note - if either middle_name or first_name column is not present in data set,
    this needs to be created as a null column before applying this function

    Parameters
    ----------
    df : dataframe
      The dataframe the function is applied to.
    first_name : string
      The title of the column containing first name or all forenames if
      middle name variable is not included
    middle_name : string
      The title of the column containing middle names or previously created
      middle name null column if middle name variable is not included
    identifier: string
      The title of the column containing unique person identifier
    sep : string, default = " "
      The string separating name words in value string

    Returns
    -------
    dataframe
      Dataframe with aligned forename variables (first_name and middle_name)

    Raises
    -------
    None at present.

    See Also
    --------
    dataframes.concat()
    """

    out = df.where((F.col(first_name).contains(sep) == False)
                   | (F.col(first_name).isNull()))
    df = df.where(F.col(first_name).contains(sep))

    df = da.concat(df, 'align_forenames', sep, [
        first_name,
        middle_name
    ])

    df = df.withColumn(first_name, F.regexp_extract(
        F.col('align_forenames'), "([^\s]+)", 1))
    df = df.withColumn(middle_name, F.regexp_extract(
        F.col('align_forenames'), "(\s)(.*)", 2))

    df = df.drop('align_forenames')

    df = out.unionByName(df)

    df = df.repartition(identifier)

    return df

##############################################################################


def reg_replace(df, replace_dict, subset=None):
    """
    Uses regular expressions to replace values within dataframe columns.

    Parameters
    ----------
    df : dataframe
      The dataframe to which the function is applied.
    dic : dictionary
      The values of the dictionary are the substrings
      that are being replaced within the subset columns.
      These need to be regex statements in the form of a
      string. The key is the replacement. The value is the
      regex to be replaced.
    subset : str or list of str, default = None
      The subset is the list of columns in the dataframe
      on which reg_replace is performing its actions.
      If no subset is entered the None default makes sure
      that all columns in the dataframe are in the subset.

    Returns
    -------
    dataframe
      reg_replace returns the dataframe with the column values
      changed appropriately.

    Raises
    -------
    None at present.
    """
    if subset is None:
        subset = df.columns

    if not isinstance(subset, list):
        subset = [subset]

    if subset is not None:
        for col in subset:
            for key, val in replace_dict.items():
                df = df.withColumn(col, F.regexp_replace(F.col(col), val, key))

    return df

##########################################################################


def clean_surname(df, subset):
    '''
    Removes invalid surname response values from a column, as specified
    by components list within function. Concatenates common surname prefixes
    to surname, as specified by prefixes list within function.

    Parameters
    ----------
    df : dataframe
      The dataframe to which the function is applied.
    subset : str or list of str
      The columns on which this function will be applied

    Returns
    -------
    dataframe
      Dataframe with standardised surname variables.

    Raises
    -------
    None at present.

    '''

    components = [
        'NO SURNAME',
        'SURNAME',
    ]

    surname_regex = "|".join([f"\\b{component}\\b"
                              for component in components])

    prefixes = [
        'DE',
        'DA',
        'DU',
        'ST',
        'MC',
        'MAC',
        'VAN',
        'VON',
        'LA',
        'LE',
        'O',
        'AL',
        'DER',
        'EL',
        'DI',
        'DEL',
        'UL',
        'BIN',
        'SAN',
        'BA'
    ]

    surname_prefix_regex = "|".join([f"(?<=\\b{prefix})[ -]"
                                     for prefix in prefixes])

    surname_regex = surname_regex+"|"+surname_prefix_regex

    if not isinstance(subset, list):
        subset = [subset]

    for col in subset:

        df = df.withColumn(col, F.regexp_replace(F.col(col),
                                                 surname_regex,
                                                 ''))

    return df

############################################################################


def clean_forename(df, subset):
    '''
    Removes common invalid responses/forename prefixes from a specified column.

    Parameters
    ----------
    df : dataframe
      The dataframe to which the function is applied.
    subset : str or list of str
      The columns on which this function will be applied.

    Returns
    -------
    dataframe
      Dataframe with standardised forename variables.

    Raises
    -------
    None at present.

    '''

    components = [
        'MR',
        'MRS',
        'DR',
        'MISS',
        'NO NAME',
        'NAME',
        'FORENAME',
        'MS',
        'MX',
        'MSTR',
        'PROF',
        'SIR',
        'LADY'
    ]

    forename_regex = "|".join([f"\\b{component}\\b"
                               for component in components])

    if not isinstance(subset, list):
        subset = [subset]

    for col in subset:

        df = df.withColumn(col, F.regexp_replace(F.col(col),
                                                 forename_regex,
                                                 ''))

    return df

##########################################################################


def group_single_characters(df, subset=None):
    """
    Remove spaces between single characters

    The function takes a dataframe and specified columns.
    It then looks for single characters within the column
    values and groups them together by removing the whitespace
    around them.


    Parameters
    ----------
    df : dataframe
      The dataframe to which the function is applied.
    subset : str or list of str, default = None
      Subset of columns on which the function is applied.
      If left as None, the function applies to all
      columns. If the user gives a string value it
      is converted to a list of one column.
      It can also take a list of strings.

    Returns
    -------
    dataframe
      Dataframe with the same columns but with the
      group single characters function applied to
      the specified columns.

    Raises
    ------
    None at present.
    """

    if subset is None:
        subset = df.columns

    if not isinstance(subset, list):
        subset = [subset]

    for col in subset:

        df = (df
              .withColumn(col,
                          F.regexp_replace(F.col(col),
                                           "(?<= \\w|^\\w|^) (?=\\w |\\w$|$)", "")
                          )
              )

    return df

##########################################################################


def clean_hyphens(df, subset=None):
    """
    This cleans the hyphens within the columns
    specified by the function. It does this by removing
    hyphens at the start and end of string values and removes
    the whitespace around the hyphens.

    Parameters
    ----------
    df : dataframe
      Dataframe to which the function is applied.
    subset : str or list of str, default = None
      Subset of columns on which the function is applied.
      If left as None, the function applies to all
      columns. If the user gives a string value it
      is converted to a list of one column.
      It can also take a list of strings.

    Returns
    -------
    dataframe
      Dataframe with the same columns but with the
      clean hyphen function applied to the specified
      columns.

    Raises
    ------
    None at present.
    """

    if subset is None:
        subset = df.columns

    if not isinstance(subset, list):
        subset = [subset]

    for col in subset:

        df = df.withColumn(col, F.regexp_replace(F.col(col),
                                                 "[ ]+[-]+[ ]+|[-]+[ ]+|[ ]+[-]",
                                                 '-'))

        df = df.withColumn(col, F.regexp_replace(F.col(col),
                                                 "^[-]+|[-]+$",
                                                 ''))

    return df

##########################################################################


def standardise_null(df, replace, subset=None, replace_with=None,
                     regex=True):
    """
    Casts values used as nulls to None type (true null).

    If regex is True, this allows user to enter a regular expression that
    captures all values to be treated as null and casts these to specified
    values. Otherwise, the exact values entered in replace are searched
    for and replaced in the data.

    Parameters
    ----------
    df : dataframe
      Dataframe to which the function is applied.
    replace: data-type
      These are the artificial null values
      that are being replaced.
    subset : str or list of str, default = None
      Subset of columns on which the function is applied.
      If left as None, the function applies to all
      columns. If the user gives a string value it
      is converted to a list of one column.
      It can also take a list of strings.
    replace_with : data-type, default = None,
      This is the value the artificial null values
      are converted to (by default None or true null)
    regex: {True,False}, default = True
      The regex argument is a boolean value.
      Setting it to True ensures the replace value
      is treated like a regex statement.
      Setting it to False makes sure the replacement
      value is not treated like a regex statement.

    Returns
    -------
    dataframe
      The function returns the dataframe with
      artificial nulls corrected to the replace value
      in the subset of columns on which the function is applied.

    Raises
    -------
    None at present.

    Example
    -------

    > df.show()
    +---+--------+----------+-------+----------+---+--------+
    | ID|Forename|Middlename|Surname|       DoB|Sex|Postcode|
    +---+--------+----------+-------+----------+---+--------+
    |  1|   Homer|       Jay|     -9|1983-05-12|  M|ET74 2SP|
    |  2|   Marge|        -9|Simpson|1983-03-19|  F|ET74 2SP|
    |  3|      -9|     Jo-Jo|Simpson|2012-04-01| -9|ET74 2SP|
    |  3|    Bart|     Jo-Jo|Simpson|2012-04-01|  M|ET74 2SP|
    |  4|    Lisa|     Marie|Simpson|2014-05-09|  F|ET74 2SP|
    |  5|  Maggie|      null|     -9|2021-01-12| -9|ET74 2SP|
    +---+--------+----------+-------+----------+---+--------+

    > standardise_null(df, replace = '-9', subset=None,replace_with='DONUTS',
                       regex=False).show()
    +---+--------+----------+-------+----------+------+--------+
    | ID|Forename|Middlename|Surname|       DoB|   Sex|Postcode|
    +---+--------+----------+-------+----------+------+--------+
    |  1|   Homer|       Jay| DONUTS|1983-05-12|     M|ET74 2SP|
    |  2|   Marge|    DONUTS|Simpson|1983-03-19|     F|ET74 2SP|
    |  3|  DONUTS|     Jo-Jo|Simpson|2012-04-01|DONUTS|ET74 2SP|
    |  3|    Bart|     Jo-Jo|Simpson|2012-04-01|     M|ET74 2SP|
    |  4|    Lisa|     Marie|Simpson|2014-05-09|     F|ET74 2SP|
    |  5|  Maggie|      null| DONUTS|2021-01-12|DONUTS|ET74 2SP|
    +---+--------+----------+-------+----------+------+--------+
    """

    if subset is None:
        subset = df.columns

    if not isinstance(subset, list):
        subset = [subset]

    if regex is True:

        for column in subset:

            df = (df
                  .withColumn(column,
                              F.when(F.col(column).rlike(
                                  replace), replace_with)
                              .otherwise(F.col(column)))
                  )

    if regex is False:

        for column in subset:

            df = (df
                  .withColumn(column,
                              F.when(F.col(column).like(replace), replace_with)
                              .otherwise(F.col(column)))
                  )

    return df


#################################################################

def max_white_space(df, limit, subset=None):
    """
    Sets maximum number of whitespaces in a row.

    Any whitespace above the limit e.g. 3 subsequent whitespaces
    when the limit is 2 will be changed to the limit value within
    the string.

    Parameters
    ----------
    df : dataframe
      Dataframe to which the function is applied.
    limit : int
      This is the maximum value subsequent whitespaces
      are limited to. Any subsequent whitespaces above the
      limit value will be reduced to the limit value.
    subset : str or list of str, default = None
      The subset is the column(s) on which the function is applied.
      If None the function applies to the whole dataframe.

    Returns
    -------
    dataframe
      Function returns dataframe with whitespaces
      limited to the limit value in the chosen subset
      of columns.

    Raises
    -------
    None at present.

    Example
    -------

    > df.show()
    +---+----------+----------+-------------+----------+---+----------------+
    | ID|  Forename|Middlename|      Surname|       DoB|Sex|        Postcode|
    +---+----------+----------+-------------+----------+---+----------------+
    |  1|  Hom   er|       Jay|           -9|1983-05-12|  M|        ET74 2SP|
    |  2|   Ma  rge|        -9|Simpson      |1983-03-19|  F|ET74         2SP|
    |  3|        -9|     Jo-Jo|      Simpson|2012-04-01| -9|      ET74   2SP|
    |  3|      Bart|     Jo-Jo|      Simpson|2012-04-01|  M|        ET74 2SP|
    |  4|      Lisa|     Marie|      Simpson|2014-05-09|  F|        ET74 2SP|
    |  5|Maggie    |      null|           -9|2021-01-12| -9|        ET74 2SP|
    +---+----------+----------+-------------+----------+---+----------------+

    > max_white_space(df, limit = 1, subset=None).show()
    +---+--------+----------+-------+----------+---+--------+
    | ID|Forename|Middlename|Surname|       DoB|Sex|Postcode|
    +---+--------+----------+-------+----------+---+--------+
    |  1|   Homer|       Jay|     -9|1983-05-12|  M|ET74 2SP|
    |  2|   Marge|        -9|Simpson|1983-03-19|  F| ET742SP|
    |  3|      -9|     Jo-Jo|Simpson|2012-04-01| -9| ET742SP|
    |  3|    Bart|     Jo-Jo|Simpson|2012-04-01|  M|ET74 2SP|
    |  4|    Lisa|     Marie|Simpson|2014-05-09|  F|ET74 2SP|
    |  5|  Maggie|      null|     -9|2021-01-12| -9|ET74 2SP|
    +---+--------+----------+-------+----------+---+--------+
    """

    if subset is None:
        subset = df.columns

    if not isinstance(subset, list):
        subset = [subset]

    for col in subset:

        df = (df
              .withColumn('space_count',
                          F.length(
                              F.regexp_replace(F.col(col), "[^ ]",
                                               "")))
              .withColumn(col, F.when(F.col('space_count') > limit,
                                      F.regexp_replace(F.col(col), " ", ""))
                          .otherwise(F.col(col)))
              .drop('space_count')
              )

    return df


#################################################################

def max_hyphen(df, limit, subset=None):
    """
    Sets maximum number of hyphens in a row.

    Any hyphens above the limit e.g. 3 subsequent hyphens when the
    limit is 2 will be changed to the limit value within the string.

    Parameters
    ----------
    df : dataframe
      Dataframe to which the function is applied.
    limit : int
      This is the maximum value subsequent hyphens
      are limited to. Any subsequent hyphens above the
      limit value will be reduced to the limit value.
    subset : str or list of str, default = None
      The subset is the column(s) on which the function is applied.
      If None the function applies to the whole dataframe.

    Returns
    -------
    dataframe
      Function returns dataframe with hyphens
      limited to the limit value in the chosen subset
      of columns.

    Raises
    -------
    None at present.

    Example
    -------
    > df.show()
    +---+--------+----------+---------+----------+---+--------+
    | ID|Forename|Middlename|  Surname|       DoB|Sex|Postcode|
    +---+--------+----------+---------+----------+---+--------+
    |  1|   Homer|       Jay|Simp--son|1983-05-12|  M|ET74 2SP|
    |  2|   Marge| Jul---iet|Simp--son|1983-03-19|  F|ET74 2SP|
    |  3|    Bart|  Jo----Jo|Simp--son|2012-04-01|  M|ET74 2SP|
    |  3|    Bart|     Jo-Jo|  Simpson|2012-04-01|  M|ET74 2SP|
    |  4|    Lisa|     Marie|  Simpson|2014-05-09|  F|ET74 2SP|
    |  5|  Maggie|      null|Simp--son|2021-01-12|  F|ET74 2SP|
    +---+--------+----------+---------+----------+---+--------+

    > max_hyphen(df, limit = 1, subset=None).show()
    +---+--------+----------+--------+----------+---+--------+
    | ID|Forename|Middlename| Surname|       DoB|Sex|Postcode|
    +---+--------+----------+--------+----------+---+--------+
    |  1|   Homer|       Jay|Simp-son|1983-05-12|  M|ET74 2SP|
    |  2|   Marge|   Jul-iet|Simp-son|1983-03-19|  F|ET74 2SP|
    |  3|    Bart|     Jo-Jo|Simp-son|2012-04-01|  M|ET74 2SP|
    |  3|    Bart|     Jo-Jo| Simpson|2012-04-01|  M|ET74 2SP|
    |  4|    Lisa|     Marie| Simpson|2014-05-09|  F|ET74 2SP|
    |  5|  Maggie|      null|Simp-son|2021-01-12|  F|ET74 2SP|
    +---+--------+----------+--------+----------+---+--------+

    """

    if subset is None:
        subset = df.columns

    if not isinstance(subset, list):
        subset = [subset]

    number_hyphens = "-"*limit

    for col in subset:

        df = (df
              .withColumn('space_count',
                          F.length(
                              F.regexp_replace(F.col(col), "[^-]",
                                               "")))
              .withColumn(col, F.when(F.col('space_count') > limit,
                                      F.regexp_replace(F.col(col), r"(-)\1{1,}", number_hyphens))
                          .otherwise(F.col(col)))
              .drop('space_count')
              )

    return df
#################################################################


def remove_punct(df, subset=None, keep=None):
    """
    Removes punctuation from strings.

    Where the keep value is set, it will remove all punctuation
    from given columns other than the punctuation value set by
    the keep argument.

    Parameters
    ----------
    df : dataframe
      Dataframe to which the function is applied.
    subset :  str or list of str, default = None
      The subset is the column(s) on which the function is applied.
      If None the function applies to the whole dataframe.
    keep: str or list of str, default = None
      Can be set to a string with a symbol you want to keep, e.g.
      if you want to keep the addition symbol set keep = '+' and
      it will refrain from removing the + symbol from the
      subset of columns.

    Returns
    -------
    dataframe
      Dataframe with the same columns but with the
      remove_punct function applied to the specified
      columns.

    Raises
    -------
    None at present.

    Example
    -------
    > df.show()
    +---+--------+----------+---------+----------+---+--------+
    | ID|Forename|Middlename|  Surname|       DoB|Sex|Postcode|
    +---+--------+----------+---------+----------+---+--------+
    |  1|  Ho'mer|       Jay|Simp--son|1983-05-12|  M|ET74 2SP|
    |  2|   Marge| Jul---iet|Simp--son|1983-03-19|  F|ET74 2SP|
    |  3|    Bart|  Jo----Jo|Simp--son|2012-04-01|  M|ET74 2SP|
    |  3|    Bart|     Jo-Jo|  Simpson|2012-04-01|  M|ET74 2SP|
    |  4|    Lisa|     Marie|  Simpson|2014-05-09|  F|ET74 2SP|
    |  5| Ma'ggie|      null|Simp--son|2021-01-12|  F|ET74 2SP|
    +---+--------+----------+---------+----------+---+--------+

    > remove_punct(df,subset=None,keep=None).show()
    +---+--------+----------+-------+--------+---+--------+
    | ID|Forename|Middlename|Surname|     DoB|Sex|Postcode|
    +---+--------+----------+-------+--------+---+--------+
    |  1|   Homer|       Jay|Simpson|19830512|  M|ET74 2SP|
    |  2|   Marge|    Juliet|Simpson|19830319|  F|ET74 2SP|
    |  3|    Bart|      JoJo|Simpson|20120401|  M|ET74 2SP|
    |  3|    Bart|      JoJo|Simpson|20120401|  M|ET74 2SP|
    |  4|    Lisa|     Marie|Simpson|20140509|  F|ET74 2SP|
    |  5|  Maggie|      null|Simpson|20210112|  F|ET74 2SP|
    +---+--------+----------+-------+--------+---+--------+

    """

    if subset is None:
        subset = df.columns

    if not isinstance(subset, list):
        subset = [subset]

    if keep is not None:
        keep = "".join(keep)
        regex = f"[^A-Za-z0-9 {keep}]"
    else:
        regex = "[^A-Za-z0-9 ]"

    for x in subset:
        df = df.withColumn(x, F.regexp_replace(F.col(x), regex, ""))
    return df

#####################################################################


def standardise_case(df, subset=None, val='upper'):
    """
    Converts the case of all specified variables in a dataframe into
    one format. For example, using upper will set the case of all
    specified variables to UPPER CASE.


    Parameters
    ----------
    df : dataframe
      Dataframe to which the function is applied.
    subset :  str or list of str, default = None
      The subset is the column(s) on which the function is applied.
      If None the function applies to the whole dataframe.
    val: {'upper','lower','title'}, default = 'upper'
      Takes three types of string values
      and changes the values in the subset columns to the 
      case type respectively.

    Returns
    -------
    dataframe
      Function returns dataframe with case conversions applied.

    Raises
    -------
      None at present.

    Example
    -------
    > df.show()
    +---+--------+----------+-------+----------+---+--------+
    | ID|Forename|Middlename|Surname|       DoB|Sex|Postcode|
    +---+--------+----------+-------+----------+---+--------+
    |  1|   Homer|       Jay|SiMpSoN|1983-05-12|  M|ET74 2SP|
    |  2|   mARGE|    juliet|SiMpSoN|1983-03-19|  F|ET74 2SP|
    |  3|    Bart|      JOJo|SiMpSoN|2012-04-01|  M|ET74 2SP|
    |  3|    Bart|     Jo-Jo|Simpson|2012-04-01|  M|ET74 2SP|
    |  4|    LISA|     Marie|SiMpSoN|2014-05-09|  F|ET74 2SP|
    |  5|  MAGGie|      null|SiMpSoN|2021-01-12|  F|ET74 2SP|
    +---+--------+----------+-------+----------+---+--------+

    > standardise_case(df,subset = None, val='upper').show()
    +---+--------+----------+-------+----------+---+--------+
    | ID|Forename|Middlename|Surname|       DoB|Sex|Postcode|
    +---+--------+----------+-------+----------+---+--------+
    |  1|   HOMER|       JAY|SIMPSON|1983-05-12|  M|ET74 2SP|
    |  2|   MARGE|    JULIET|SIMPSON|1983-03-19|  F|ET74 2SP|
    |  3|    BART|      JOJO|SIMPSON|2012-04-01|  M|ET74 2SP|
    |  3|    BART|     JO-JO|SIMPSON|2012-04-01|  M|ET74 2SP|
    |  4|    LISA|     MARIE|SIMPSON|2014-05-09|  F|ET74 2SP|
    |  5|  MAGGIE|      null|SIMPSON|2021-01-12|  F|ET74 2SP|
    +---+--------+----------+-------+----------+---+--------+

    """

    if subset is None:
        subset = df.columns

    if not isinstance(subset, list):
        subset = [subset]

    for col in subset:
        if val == 'upper':
            if df.select(col).dtypes[0][1] == 'string':
                df = df.withColumn(col, F.upper(F.col(col)))
        if val == 'lower':
            if df.select(col).dtypes[0][1] == 'string':
                df = df.withColumn(col, F.lower(F.col(col)))
        if val == 'title':
            if df.select(col).dtypes[0][1] == 'string':
                df = df.withColumn(col, F.initcap(F.col(col)))
    return df

##########################################################################


def trim(df, subset=None):
    """
    Removes leading and trailing whitespace from all
    or selected string columns.

    Parameters
    ----------
    df : dataframe
      Dataframe to which the function is applied..
    subset : default = None, string or list of strings
      The subset is the column(s) on which the function is applied.
      If None the function applies to the whole dataframe.

    Returns
    -------
    dataframe
      Dataframe with leading and trailing whitespace removed
      from selected or all string columns in place.

    Raises
    -------
    None at present.

    Example
    -------
    > df.show()

    +---+---------+----------+-------------+----------+---+--------+
    | ID| Forename|Middlename|      Surname|       DoB|Sex|Postcode|
    +---+---------+----------+-------------+----------+---+--------+
    |  1|    Homer|       Jay|      SiMpSoN|1983-05-12|  M|ET74 2SP|
    |  2|    mARGE|    juliet|   SiMpSoN   |1983-03-19|  F|ET74 2SP|
    |  3|     Bart|      JOJo|   SiMpSoN   |2012-04-01|  M|ET74 2SP|
    |  3|     Bart|     Jo-Jo|      Simpson|2012-04-01|  M|ET74 2SP|
    |  4|     LISA|    Marie |   SiMpSoN   |2014-05-09|  F|ET74 2SP|
    |  5|MAGGie   |      null|      SiMpSoN|2021-01-12|  F|ET74 2SP|
    +---+---------+----------+-------------+----------+---+--------+

    > trim(df,subset=None).show()

    +---+--------+----------+-------+----------+---+--------+
    | ID|Forename|Middlename|Surname|       DoB|Sex|Postcode|
    +---+--------+----------+-------+----------+---+--------+
    |  1|   Homer|       Jay|SiMpSoN|1983-05-12|  M|ET74 2SP|
    |  2|   mARGE|    juliet|SiMpSoN|1983-03-19|  F|ET74 2SP|
    |  3|    Bart|      JOJo|SiMpSoN|2012-04-01|  M|ET74 2SP|
    |  3|    Bart|     Jo-Jo|Simpson|2012-04-01|  M|ET74 2SP|
    |  4|    LISA|     Marie|SiMpSoN|2014-05-09|  F|ET74 2SP|
    |  5|  MAGGie|      null|SiMpSoN|2021-01-12|  F|ET74 2SP|
    +---+--------+----------+-------+----------+---+--------+
    """

    if subset is None:
        subset = df.columns

    if not isinstance(subset, list):
        subset = [subset]

    types = [x for x in df.dtypes
             if x[0] in subset]

    types = dict(zip([x[0] for x in types],
                     [x[1] for x in types]))

    for col in subset:

        if types[col] == 'string':

            df = df.withColumn(col, F.trim(F.col(col)))

    return df

##########################################################################


def add_leading_zeros(df, subset, n):
    """
    Adds leading zeros to the numeric characters of a string, until the
    length of the string equals n. For example if a string is 1 and n
    is set to be 7, then the result would be 0000001.

    Parameters
    ----------
    df : dataframe
      Dataframe to which the function is applied.
    subset : string or list of strings, default = None
      The subset is the column(s) on which the function is applied.
      If None the function applies to the whole dataframe.
    n: int
      This is the length to which the string is adjusted.

    Returns
    -------
    dataframe
      Returns the dataframe with the subset columns
      padded with 0s dependant on the value of n.

    Raises
    -------
    None at present.

    Example
    -------
    > df.show()

    +---+--------+----------+-------+----------+---+--------+
    | ID|Forename|Middlename|Surname|       DoB|Sex|Postcode|
    +---+--------+----------+-------+----------+---+--------+
    |  1|   Homer|       Jay|Simpson|1983-05-12|  M|ET74 2SP|
    |  2|   Marge|    Juliet|Simpson|1983-03-19|  F|ET74 2SP|
    |  3|    Bart|     Jo-Jo|Simpson|2012-04-01|  M|ET74 2SP|
    |  3|    Bart|     Jo-Jo|Simpson|2012-04-01|  M|ET74 2SP|
    |  4|    Lisa|     Marie|Simpson|2014-05-09|  F|ET74 2SP|
    |  5|  Maggie|      null|Simpson|2021-01-12|  F|ET74 2SP|
    +---+--------+----------+-------+----------+---+--------+

    > add_leading_zeros(df,subset = 'ID',n = 3).show()

    +---+--------+----------+-------+----------+---+--------+
    | ID|Forename|Middlename|Surname|       DoB|Sex|Postcode|
    +---+--------+----------+-------+----------+---+--------+
    |001|   Homer|       Jay|Simpson|1983-05-12|  M|ET74 2SP|
    |002|   Marge|    Juliet|Simpson|1983-03-19|  F|ET74 2SP|
    |003|    Bart|     Jo-Jo|Simpson|2012-04-01|  M|ET74 2SP|
    |003|    Bart|     Jo-Jo|Simpson|2012-04-01|  M|ET74 2SP|
    |004|    Lisa|     Marie|Simpson|2014-05-09|  F|ET74 2SP|
    |005|  Maggie|      null|Simpson|2021-01-12|  F|ET74 2SP|
    +---+--------+----------+-------+----------+---+--------+
    """

    if not isinstance(subset, list):
        subset = [subset]

    for col in subset:

        df = (df
              .withColumn(col,
                          F.lpad(F.col(col), n, '0')
                          )
              )

    return df

##############################################################################


def replace(df, subset, replace_dict):
    """
    Replaces specific string values in given column(s) with specified values.

    Parameters
    ----------
    df : dataframe
      Dataframe to which the function is applied.
    subset : string or list of strings
      The subset is the column(s) on which the function is applied.
      If None the function applies to the whole dataframe.
    replace_dict: dictionary
      Dictionary given needs to be in the format of
      value_to_be_replaced:value_to_replace_with.

    Returns
    -------
    dataframe
      Dataframe with replaced values as specified.

    Raises
    -------
    None at present.

    Example
    -------
    > df.show()

    +---+--------+----------+-------+----------+---+--------+
    | ID|Forename|Middlename|Surname|       DoB|Sex|Postcode|
    +---+--------+----------+-------+----------+---+--------+
    |  1|   Homer|       Jay|Simpson|1983-05-12|  M|ET74 2SP|
    |  2|   Marge|    Juliet|Simpson|1983-03-19|  F|ET74 2SP|
    |  3|    Bart|     Jo-Jo|Simpson|2012-04-01|  M|ET74 2SP|
    |  3|    Bart|     Jo-Jo|Simpson|2012-04-01|  M|ET74 2SP|
    |  4|    Lisa|     Marie|Simpson|2014-05-09|  F|ET74 2SP|
    |  5|  Maggie|      null|Simpson|2021-01-12|  F|ET74 2SP|
    +---+--------+----------+-------+----------+---+--------+

    > replace(df,subset = 'Forename',replace_dict = {'Bart': 'Turbo man'}).show()

    +---+---------+----------+-------+----------+---+--------+
    | ID| Forename|Middlename|Surname|       DoB|Sex|Postcode|
    +---+---------+----------+-------+----------+---+--------+
    |  1|    Homer|       Jay|Simpson|1983-05-12|  M|ET74 2SP|
    |  2|    Marge|    Juliet|Simpson|1983-03-19|  F|ET74 2SP|
    |  3|Turbo man|     Jo-Jo|Simpson|2012-04-01|  M|ET74 2SP|
    |  3|Turbo man|     Jo-Jo|Simpson|2012-04-01|  M|ET74 2SP|
    |  4|     Lisa|     Marie|Simpson|2014-05-09|  F|ET74 2SP|
    |  5|   Maggie|      null|Simpson|2021-01-12|  F|ET74 2SP|
    +---+---------+----------+-------+----------+---+--------+
    """

    if not isinstance(subset, list):
        subset = [subset]

    for col in subset:

        for before, after in replace_dict.items():
            df = (df
                  .withColumn(col, F.when(F.col(col).like(before), after)
                              .otherwise(F.col(col)))
                  )

    return df

##############################################################################


def standardise_date(df, col_name, in_date_format='dd-MM-yyyy',
                     out_date_format='yyyy-MM-dd'):
    """
    Changes the date format of a specified date column.

    Parameters
    ----------
    df : dataframe
      Dataframe to which the function is applied.
    col_name: string
      The column in the dataframe to which the function is being
      applied.
    in_date_format: default = 'dd-mm-yyyy', string
      This is the current date format of the the column.
      It uses hyphens or forward slashes to split the date
      up and dd,mm,yyyy to show date month and year respectively.
      e.g. 'dd-mm-yyyy' , 'dd/mm/yyyy', 'yyyy-mm-dd'.
    out_date_format: default = 'yyyy-mm-dd', string
      This is the date format to which the column values will be
      changed.
      It uses hyphens or forward slashes to split the date
      up and dd,mm,yyyy to show date month and year respectively.
      e.g. 'dd-mm-yyyy' , 'dd/mm/yyyy', 'yyyy-mm-dd'.

    Returns
    -------
    dataframe
      Dataframe with specified date column values altered
      to new specified format.

    Raises
    -------
      None at present.

    Example
    -------
    > df.show()

    +---+--------+----------+-------+----------+---+--------+
    | ID|Forename|Middlename|Surname|       DoB|Sex|Postcode|
    +---+--------+----------+-------+----------+---+--------+
    |  1|   Homer|       Jay|Simpson|1983-05-12|  M|ET74 2SP|
    |  2|   Marge|    Juliet|Simpson|1983-03-19|  F|ET74 2SP|
    |  3|    Bart|     Jo-Jo|Simpson|2012-04-01|  M|ET74 2SP|
    |  3|    Bart|     Jo-Jo|Simpson|2012-04-01|  M|ET74 2SP|
    |  4|    Lisa|     Marie|Simpson|2014-05-09|  F|ET74 2SP|
    |  5|  Maggie|      null|Simpson|2021-01-12|  F|ET74 2SP|
    +---+--------+----------+-------+----------+---+--------+

    > standardise_date(df,col_name = 'DoB',in_date_format = 'yyyy-MM-dd',
                       out_date_format = 'dd/MM/yyyy').show()

    +---+--------+----------+-------+----------+---+--------+
    | ID|Forename|Middlename|Surname|       DoB|Sex|Postcode|
    +---+--------+----------+-------+----------+---+--------+
    |  1|   Homer|       Jay|Simpson|12/05/1983|  M|ET74 2SP|
    |  2|   Marge|    Juliet|Simpson|19/03/1983|  F|ET74 2SP|
    |  3|    Bart|     Jo-Jo|Simpson|01/04/2012|  M|ET74 2SP|
    |  3|    Bart|     Jo-Jo|Simpson|01/04/2012|  M|ET74 2SP|
    |  4|    Lisa|     Marie|Simpson|09/05/2014|  F|ET74 2SP|
    |  5|  Maggie|      null|Simpson|12/01/2021|  F|ET74 2SP|
    +---+--------+----------+-------+----------+---+--------+
    """
    df = df.withColumn(col_name, F.unix_timestamp(
        F.col(col_name), in_date_format))
    df = df.withColumn(col_name, F.from_unixtime(
        F.col(col_name), out_date_format))
    return df

##############################################################################


def fill_nulls(df, fill, subset=None):
    """
    Fills null and NaN with specified value

    Parameters
    ----------
    df : dataframe
      Dataframe to which the function is applied.
    fill: None or a string
      This is the value the NaN/Null values are replaced by.
      The data type of the fill value must match
      that of the column it is replacing values within.
    subset : default = None, string or list of strings
      The subset is the column(s) on which the function is applied.
      If None the function applies to the whole dataframe.


    Returns
    -------
    dataframe
      Dataframe with null/NaN values replaced from
      the subset of columns.

    Raises
    -------
    None at present.

    Example
    -------
    > df.show()

    +---+--------+----------+-------+----------+---+--------+
    | ID|Forename|Middlename|Surname|       DoB|Sex|Postcode|
    +---+--------+----------+-------+----------+---+--------+
    |  1|   Homer|      null|Simpson|1983-05-12|  M|ET74 2SP|
    |  2|   Marge|      null|Simpson|1983-03-19|  F|ET74 2SP|
    |  3|    Bart|      null|Simpson|2012-04-01|  M|ET74 2SP|
    |  3|    Bart|     Jo-Jo|Simpson|2012-04-01|  M|ET74 2SP|
    |  4|    Lisa|     Marie|Simpson|2014-05-09|  F|ET74 2SP|
    |  5|  Maggie|      null|Simpson|2021-01-12|  F|ET74 2SP|
    +---+--------+----------+-------+----------+---+--------+

    > fill_nulls(df, fill = 'donuts',subset=None).show()

    +---+--------+----------+-------+----------+---+--------+
    | ID|Forename|Middlename|Surname|       DoB|Sex|Postcode|
    +---+--------+----------+-------+----------+---+--------+
    |  1|   Homer|    donuts|Simpson|1983-05-12|  M|ET74 2SP|
    |  2|   Marge|    donuts|Simpson|1983-03-19|  F|ET74 2SP|
    |  3|    Bart|    donuts|Simpson|2012-04-01|  M|ET74 2SP|
    |  3|    Bart|     Jo-Jo|Simpson|2012-04-01|  M|ET74 2SP|
    |  4|    Lisa|     Marie|Simpson|2014-05-09|  F|ET74 2SP|
    |  5|  Maggie|    donuts|Simpson|2021-01-12|  F|ET74 2SP|
    +---+--------+----------+-------+----------+---+--------+
    """

    if subset is None:
        subset = df.columns

    if not isinstance(subset, list):
        subset = [subset]

    for col in subset:
        df = (df
              .withColumn(col, F.when(
                  (F.col(col).isNull())
                  | (F.isnan(F.col(col))), fill)
                  .otherwise(F.col(col)))
              )

    return df

################################################################################


def cast_geography_null(df, target_col, regex, geo_cols=None):
    """
    Casts a target geography variable value, and if specified corresponding values in
    additional geography variables, to null (None type) where target geography value
    meets regex.

    Parameters
    ----------
    df : dataframe
      Dataframe to which the function is applied.
    target_col : str
      The target reference column
   regex: str
      The regex conditions defining null postcode (default postcodes beginning
      zz999 case insensitive)
    geo_cols: str or list of str, default = None
      Additional geography variables to be cast to null.

    Returns
    -------
    dataframe
      Dataframe with null postcodes and respective geographies cast to true null
      None type

    Raises
    -------
    None at present.

    Example
    -------

    >df.show()

    +---+--------+----------+-------+----------+---+--------+
    | ID|Forename|Middlename|Surname|       DoB|Sex|Postcode|
    +---+--------+----------+-------+----------+---+--------+
    |  1|   Homer|       Jay|Simpson|1983-05-12|  M|ZZ99 9SZ|
    |  2|   Marge|    Juliet|Simpson|1983-03-19|  F|ZZ99 5GB|
    |  3|    Bart|     Jo-Jo|Simpson|2012-04-01|  M|ET74 2SP|
    |  3|    Bart|     Jo-Jo|Simpson|2012-04-01|  M|ET74 2SP|
    |  4|    Lisa|     Marie|Simpson|2014-05-09|  F|ZZ99 2SP|
    |  5|  Maggie|      null|Simpson|2021-01-12|  F|ZZ99 2FA|
    +---+--------+----------+-------+----------+---+--------+

    > cast_geography_null(df,target_col = 'Postcode',geo_cols = None,regex = "^ZZ99").show()

    +---+--------+----------+-------+----------+---+--------+
    | ID|Forename|Middlename|Surname|       DoB|Sex|Postcode|
    +---+--------+----------+-------+----------+---+--------+
    |  1|   Homer|       Jay|Simpson|1983-05-12|  M|    null|
    |  2|   Marge|    Juliet|Simpson|1983-03-19|  F|    null|
    |  3|    Bart|     Jo-Jo|Simpson|2012-04-01|  M|ET74 2SP|
    |  3|    Bart|     Jo-Jo|Simpson|2012-04-01|  M|ET74 2SP|
    |  4|    Lisa|     Marie|Simpson|2014-05-09|  F|    null|
    |  5|  Maggie|      null|Simpson|2021-01-12|  F|    null|
    +---+--------+----------+-------+----------+---+--------+

    """
    if geo_cols is not None:

        if not isinstance(geo_cols, list):
            geo_cols = [geo_cols]

        for col in geo_cols:

            df = (df
                  .withColumn(col,
                              F.when(F.col(target_col).rlike(regex), None)
                              .otherwise(F.col(col)))
                  )

    df = (df
          .withColumn(target_col,
                      F.when(F.col(target_col).rlike(regex), None)
                      .otherwise(F.col(target_col)))
          )

    return df

################################################################################


def age_at(df, reference_column, in_date_format='yyyy-MM-dd', *age_at_dates):
    """
    Calculates individuals' ages at specified dates from a reference Date of Birth column

    The function takes a list of dates, and for each date creates a new column
    specifying an individual's age at that date.

    Parameters
    ----------
    df : dataframe
      Dataframe to which the function is applied.
    reference_column: string
      The original date of birth column needed to calculate age.
    in_date_format: default = 'yyyy-MM-dd',string
      The date format of the date of birth column.
      It uses hyphens or forward slashes to split the date
      up and dd,MM,yyyy to show date month and year respectively.
      e.g. 'dd-MM-yyyy' , 'dd/MM/yyyy', 'yyyy-MM-dd'.
    *age_at_dates: list of strings
      The list of dates at which the user wants to calculate ages. Any
      number of dates can be given. The dates need to be in the
      following format: 'yyyy-MM-dd'.

    Returns
    -------
    dataframe
      Returns the complete dataframe with additional column(s)
      giving age at specified date(s).

    Raises
    -------
    None at present.

    Example
    -------
    > df.show()
    +---+--------+----------+-------+----------+---+--------+
    | ID|Forename|Middlename|Surname|       DoB|Sex|Postcode|
    +---+--------+----------+-------+----------+---+--------+
    |  1|   Homer|       Jay|Simpson|1983-05-12|  M|ET74 2SP|
    |  2|   Marge|    Juliet|Simpson|1983-03-19|  F|ET74 2SP|
    |  3|    Bart|     Jo-Jo|Simpson|2012-04-01|  M|ET74 2SP|
    |  3|    Bart|     Jo-Jo|Simpson|2012-04-01|  M|ET74 2SP|
    |  4|    Lisa|     Marie|Simpson|2014-05-09|  F|ET74 2SP|
    |  5|  Maggie|      null|Simpson|2021-01-12|  F|ET74 2SP|
    +---+--------+----------+-------+----------+---+--------+

    > dates = ['2022-11-03','2020-12-25']
    > age_at(df,'DoB','yyyy-MM-dd',*dates).show()
    +---+--------+----------+-------+----------+---+--------+-----------------+-----------------+
    | ID|Forename|Middlename|Surname|       DoB|Sex|Postcode|age_at_2022-11-03|age_at_2020-12-25|
    +---+--------+----------+-------+----------+---+--------+-----------------+-----------------+
    |  1|   Homer|       Jay|Simpson|1983-05-12|  M|ET74 2SP|               39|               37|
    |  2|   Marge|    Juliet|Simpson|1983-03-19|  F|ET74 2SP|               39|               37|
    |  3|    Bart|     Jo-Jo|Simpson|2012-04-01|  M|ET74 2SP|               10|                8|
    |  3|    Bart|     Jo-Jo|Simpson|2012-04-01|  M|ET74 2SP|               10|                8|
    |  4|    Lisa|     Marie|Simpson|2014-05-09|  F|ET74 2SP|                8|                6|
    |  5|  Maggie|      null|Simpson|2021-01-12|  F|ET74 2SP|                1|                0|
    +---+--------+----------+-------+----------+---+--------+-----------------+-----------------+

    """

    df = standardise_date(df, reference_column,
                          in_date_format, out_date_format='yyyy-MM-dd')
    for age_at_date in age_at_dates:
<<<<<<< HEAD
        df = df.withColumn(f"{reference_column}_age_at_{age_at_date}", 
                           (F.months_between(F.lit(age_at_date), 
                                             F.col(reference_column),)/F.lit(12)).cast(IntegerType()))
=======
        df = df.withColumn(f"age_at_{age_at_date}",
                           (F.months_between(F.lit(age_at_date),
                                             F.col(birth_date),)/F.lit(12)).cast(IntegerType()))
>>>>>>> fbb66659
    return df<|MERGE_RESOLUTION|>--- conflicted
+++ resolved
@@ -1434,13 +1434,8 @@
     df = standardise_date(df, reference_column,
                           in_date_format, out_date_format='yyyy-MM-dd')
     for age_at_date in age_at_dates:
-<<<<<<< HEAD
         df = df.withColumn(f"{reference_column}_age_at_{age_at_date}", 
                            (F.months_between(F.lit(age_at_date), 
                                              F.col(reference_column),)/F.lit(12)).cast(IntegerType()))
-=======
-        df = df.withColumn(f"age_at_{age_at_date}",
-                           (F.months_between(F.lit(age_at_date),
-                                             F.col(birth_date),)/F.lit(12)).cast(IntegerType()))
->>>>>>> fbb66659
+
     return df