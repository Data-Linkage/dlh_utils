--- conflicted
+++ resolved
@@ -863,11 +863,7 @@
       If None the function applies to the whole dataframe.
     val: {'upper','lower','title'}, default = 'upper'
       Takes three types of string values
-<<<<<<< HEAD
-      and changes the values in the subset columns to the
-=======
       and changes the values in the subset columns to the 
->>>>>>> 8c699cb4
       case type respectively.
 
     Returns
@@ -1057,13 +1053,9 @@
     |005|  Maggie|      null|Simpson|2021-01-12|  F|ET74 2SP|
     +---+--------+----------+-------+----------+---+--------+
     """
-<<<<<<< HEAD
-    if not isinstance(cols, list):
-        cols = [cols]
-=======
-    if type(subset) != list:
-        subset = [subset]
->>>>>>> 8c699cb4
+
+    if not isinstance(subset, list):
+        subset = [subset]
 
     for col in subset:
 
@@ -1131,13 +1123,8 @@
     +---+---------+----------+-------+----------+---+--------+
     """
 
-<<<<<<< HEAD
-    if not isinstance(cols, list):
-        cols = [cols]
-=======
-    if type(subset) != list:
-        subset = [subset]
->>>>>>> 8c699cb4
+    if not isinstance(subset, list):
+        subset = [subset]
 
     for col in subset:
 
@@ -1379,48 +1366,28 @@
 ################################################################################
 
 
-<<<<<<< HEAD
-def age_at(df, birth_date, *age_at_dates, in_date_format='yyyy-MM-dd'):
-=======
 def age_at(df, reference_column, in_date_format='yyyy-MM-dd', *age_at_dates):
->>>>>>> 8c699cb4
-    """
-    Calculates individuals' ages at specified dates.
-
-
-    From a reference Date of Birth column, the function takes
-    a list of dates, and for each date creates a new column
+    """
+    Calculates individuals' ages at specified dates from a reference Date of Birth column
+    
+    The function takes a list of dates, and for each date creates a new column
     specifying an individual's age at that date.
 
-    Need to import the standardise_date function first.
-
-
     Parameters
     ----------
     df : dataframe
       Dataframe to which the function is applied.
-    birth_date: string
+    reference_column: string
       The original date of birth column needed to calculate age.
-<<<<<<< HEAD
-    *age_at_dates: list of strings
-      The list of dates at which the user wants to calculate ages. Any
-      number of dates can be given. The dates need to be in the
-      following format: 'yyyy-MM-dd'.
-=======
->>>>>>> 8c699cb4
     in_date_format: default = 'yyyy-MM-dd',string
       The date format of the date of birth column.
       It uses hyphens or forward slashes to split the date
       up and dd,MM,yyyy to show date month and year respectively.
       e.g. 'dd-MM-yyyy' , 'dd/MM/yyyy', 'yyyy-MM-dd'.
-<<<<<<< HEAD
-
-=======
     *age_at_dates: list of strings
       The list of dates at which the user wants to calculate ages. Any
       number of dates can be given. The dates need to be in the
       following format: 'yyyy-MM-dd'.
->>>>>>> 8c699cb4
 
     Returns
     -------
