'''
Flag functions, used to quickly highlight anomalous values within data
'''
from operator import add
from functools import reduce
from pyspark.sql import SparkSession
from pyspark.sql.types import IntegerType
import pyspark.sql.functions as F
import pandas as pd

###############################################################################


def flag(df, ref_col, condition = None, condition_value=None, condition_col=None,
         alias=None, prefix='FLAG', fill_null=None):
    """
    Adds True or False flags to supplied dataframe that can then be used for
    quality checks.

    Conditions can be set in comparison to columns or specific values
    (e.g. == column, ==1).  Conditions covered are equals, not equals,
    greater/less than, is/is not null. Optional TRUE/FALSE
    fill for null outputs of comparision. Designed for use in conjunction with
    flag_summary() and flag_check() functions.

    This function creates a column filled with TRUE or FALSE values
    based on whether a condition has been met.

    NOTE: If an alias is not specified, a Flag column name is automatically
    generated.

    Parameters
    ----------
    df : dataframe
      The dataframe the function is applied to.
    ref_col : string
      The column title that the conditions are
      performing checks upon.
    condition : {'==','!=','>','>=',<=','<','isNull','isNotNull','regex'}
      Conditional statements used to compare values to the
      ref_col.
    condition_value : data-types, default = None
      The value the ref_col is being compared against.
    condition_col : data-types, default = None
      Comparison column for flag condition
    alias : string, default = None
      Alias for flag column.
    prefix : string, default = 'FLAG'
      Default alias flag column prefix.
    fill_null : bool, default = False
      True or False fill where condition operations
      return null.

    Returns
    -------
    dataframe
      Dataframe with additional window column.

    Raises
    ------
    None at present.

    Example
    -------

    > df.show()

    +---+--------+----------+-------+----------+---+--------+
    | ID|Forename|Middlename|Surname|       DoB|Sex|Postcode|
    +---+--------+----------+-------+----------+---+--------+
    |  1|   Homer|       Jay|Simpson|1983-05-12|  M|ET74 2SP|
    |  2|   Marge|    Juliet|Simpson|1983-03-19|  F|ET74 2SP|
    |  3|    Bart|     Jo-Jo|Simpson|2012-04-01|  M|ET74 2SP|
    |  3|    Bart|     Jo-Jo|Simpson|2012-04-01|  M|ET74 2SP|
    |  4|    Lisa|     Marie|Simpson|2014-05-09|  F|ET74 2SP|
    |  5|  Maggie|      null|Simpson|2021-01-12|  F|ET74 2SP|
    +---+--------+----------+-------+----------+---+--------+

    > flag(df,
           ref_col = 'Middlename',
           condition = 'isNotNull',
           condition_value=None,
           condition_col=None,
           alias = None,
           prefix='FLAG',
           fill_null = None).show()

    +---+--------+----------+-------+----------+---+--------+------------------------+
    | ID|Forename|Middlename|Surname|       DoB|Sex|Postcode|FLAG_MiddlenameisNotNull|
    +---+--------+----------+-------+----------+---+--------+------------------------+
    |  1|   Homer|       Jay|Simpson|1983-05-12|  M|ET74 2SP|                    true|
    |  2|   Marge|    Juliet|Simpson|1983-03-19|  F|ET74 2SP|                    true|
    |  3|    Bart|     Jo-Jo|Simpson|2012-04-01|  M|ET74 2SP|                    true|
    |  3|    Bart|     Jo-Jo|Simpson|2012-04-01|  M|ET74 2SP|                    true|
    |  4|    Lisa|     Marie|Simpson|2014-05-09|  F|ET74 2SP|                    true|
    |  5|  Maggie|      null|Simpson|2021-01-12|  F|ET74 2SP|                   false|
    +---+--------+----------+-------+----------+---+--------+------------------------+
    """

    if (alias is None
            and condition_value is not None):

        alias_value = str(condition_value)
        alias = f"{prefix}_{ref_col}{condition}{alias_value}"

    if (alias is None
            and condition_col is not None):
        alias = f"{prefix}_{ref_col}{condition}_{condition_col}"

    if (alias is None
        and condition_col is None
            and condition_value is None):
        alias = f"{prefix}_{ref_col}{condition}"

    if (condition == '=='
            and condition_col is not None):
        df = df.withColumn(alias,
                           F.col(ref_col) == F.col(condition_col))

    if (condition == '=='
            and condition_col is None):
        df = df.withColumn(alias,
                           F.col(ref_col) == condition_value)

    if (condition == '>'
            and condition_col is not None):
        df = df.withColumn(alias,
                           F.col(ref_col) > F.col(condition_col))

    if (condition == '>'
            and condition_col is None):
        df = df.withColumn(alias,
                           F.col(ref_col) > condition_value)

    if (condition == '>='
            and condition_col is not None):
        df = df.withColumn(alias,
                           F.col(ref_col) >= F.col(condition_col))

    if (condition == '>='
            and condition_col is None):
        df = df.withColumn(alias,
                           F.col(ref_col) >= condition_value)

    if (condition == '<'
            and condition_col is not None):
        df = df.withColumn(alias,
                           F.col(ref_col) < F.col(condition_col))

    if (condition == '<'
            and condition_col is None):
        df = df.withColumn(alias,
                           F.col(ref_col) < condition_value)

    if (condition == '<='
            and condition_col is not None):
        df = df.withColumn(alias,
                           F.col(ref_col) <= F.col(condition_col))

    if (condition == '<='
            and condition_col is None):
        df = df.withColumn(alias,
                           F.col(ref_col) <= condition_value)

    if (condition == '!='
            and condition_col is not None):
        df = df.withColumn(alias,
                           F.col(ref_col) != F.col(condition_col))

    if (condition == '!='
            and condition_col is None):
        df = df.withColumn(alias,
                           F.col(ref_col) != condition_value)

    if condition == 'isNull':
        df = df.withColumn(alias,
                           (F.col(ref_col).isNull()) | (
                               F.isnan(F.col(ref_col)))
                           )

    if condition == 'isNotNull':
        df = df.withColumn(alias,
                           (F.col(ref_col).isNotNull()) & (
                               F.isnan(F.col(ref_col)) == False)
                           )
<<<<<<< HEAD
        
    if condition == 'regex':
        df = df.withColumn(alias,
                           (F.col(ref_col).rlike(condition_value)
                           ))
=======
    if condition == 'regex':
        df = df.withColumn(alias,
                           F.col(ref_col).rlike(condition_value)
                          )
>>>>>>> a23f2f4a

    if fill_null is not None:
        df = (df
              .withColumn(alias,
                          F.when(F.col(alias).isNull(),
                                 fill_null)
                          .otherwise(F.col(alias)))
              )

    return df
###############################################################################

# Potential to imporve with automated identifiaction of flag columns
# e.g. through prefix or regex - as used in flag_check())


def flag_summary(df, flags=None, pandas=False):
    """
    Produces summary table of boolean flag columns.

    Produces a summary of True/False counts and percentages.
    Option to output as pandas or spark dataframe (default
    spark).

    Parameters
    ----------
    df : dataframe
      The dataframe the function is applied to.
    flags : string or list of strings
      A boolean flag column title in the format
      of a string or a list of strings of boolean
      flag column titles.
    pandas : bool, default = False
      Option to output as a pandas dataframe.

    Returns
    -------
    dataframe
      Dataframe with additional window column.

    Raises
    ------
    None at present

    Example
    -------

    > df.show()
    +---+--------+----------+-------+----------+---+--------+------------------------+
    | ID|Forename|Middlename|Surname|       DoB|Sex|Postcode|FLAG_MiddlenameisNotNull|
    +---+--------+----------+-------+----------+---+--------+------------------------+
    |  1|   Homer|       Jay|Simpson|1983-05-12|  M|ET74 2SP|                    true|
    |  2|   Marge|    Juliet|Simpson|1983-03-19|  F|ET74 2SP|                    true|
    |  3|    Bart|     Jo-Jo|Simpson|2012-04-01|  M|ET74 2SP|                    true|
    |  3|    Bart|     Jo-Jo|Simpson|2012-04-01|  M|ET74 2SP|                    true|
    |  4|    Lisa|     Marie|Simpson|2014-05-09|  F|ET74 2SP|                    true|
    |  5|  Maggie|      null|Simpson|2021-01-12|  F|ET74 2SP|                   false|
    +---+--------+----------+-------+----------+---+--------+------------------------+

    > flag_summary(df,flags = None,pandas=False).show()

    +--------------------+----+-----+----+-----------------+------------------+
    |                flag|true|false|rows|     percent_true|     percent_false|
    +--------------------+----+-----+----+-----------------+------------------+
    |FLAG_Middlenameis...|   5|    1|   6|83.33333333333334|16.666666666666657|
    +--------------------+----+-----+----+-----------------+------------------+

    """
    spark = SparkSession.builder.getOrCreate()

    if flags is None:
        flags = [
            column for column in df.columns if column.startswith('FLAG_')]

    if not isinstance(flags, list):
        flags = [flags]

    rows = df.count()

    flags_out = []

    for col in flags:

        flags_out.append((df
                          .select(col)
                         .where(F.col(col) == True)

                          .count()
                          ))

    out = pd.DataFrame({
        'flag': flags,
        'true': flags_out,
        'false': [rows-x for x in flags_out],
        'rows': rows,
        'percent_true': [(x/rows)*100 for x in flags_out],
        'percent_false': [100-((x/rows)*100) for x in flags_out]
    })

    out = out[[
        'flag',
        'true',
        'false',
        'rows',
        'percent_true',
        'percent_false'
    ]]

    if pandas is False:

        out = (spark
               .createDataFrame(out)
               .coalesce(1))

    return out

###############################################################################


def flag_check(df, prefix='FLAG_', flags=None,  mode='master', summary=False):
    """
    Reads flag columns and counts True/ Fail values.

    Adds flag count column (counting TRUE/Fail values) and overall
    fail column (TRUE/FALSE and flag TRUE/Fail). If any rows in the flag count
    column are greater than 0, the overall fail value for this row will be True so
    this is quickly highlighted to the user.

    Option to produce flag summary
    stats employing flag_summary(). Option to return full dataframe, only passes,
    only fails, or passes and fails(residuals) as two separate dataframes.

    Parameters
    ----------
    df : dataframe
      The dataframe the function is applied to.
    prefix : string, default = 'FLAG_'
      For dynamic identification of flag columns if prefixed.
    flags : list of strings, default = None
      List of flag manually specified flags to operate the function
      on. If this is kept as default value, all columns in df
      that start with 'FLAG_' are assumed to be flag columns by the
      function.
    mode : {'master','split','pass','fail'}
      master: returns all results (full dataframe).
      pass: only returns rows where pass is True.
      fail: only returns rows where fail is True.
      split: returns two seperate dataframes for both
      pass and fail results.
    summary : bool, default = False
      optional flag summary employing flag_summary() function

    Returns
    -------
    dataframe
      Returns dataframe with results depending on the
      mode argument.
      If the mode argument is set to split, it will return
      two dataframes.

    Raises
    ------
    None at present

    Example
    -------

    > df.show()
    +---+--------+----------+-------+---+------------------------+
    | ID|Forename|Middlename|Surname|Sex|FLAG_MiddlenameisNotNull|
    +---+--------+----------+-------+---+------------------------+
    |  1|   Homer|       Jay|Simpson|  M|                    true|
    |  2|   Marge|    Juliet|Simpson|  F|                    true|
    |  3|    Bart|     Jo-Jo|Simpson|  M|                    true|
    |  3|    Bart|     Jo-Jo|Simpson|  M|                    true|
    |  4|    Lisa|     Marie|Simpson|  F|                    true|
    |  5|  Maggie|      null|Simpson|  F|                   false|
    +---+--------+----------+-------+---+------------------------+

    > flag_check(df, prefix ='FLAG_', flags=None,  mode='master', summary=False).show()
    +---+--------+----------+-------+---+------------------------+----------+-----+
    | ID|Forename|Middlename|Surname|Sex|FLAG_MiddlenameisNotNull|flag_count| FAIL|
    +---+--------+----------+-------+---+------------------------+----------+-----+
    |  1|   Homer|       Jay|Simpson|  M|                    true|         1| true|
    |  2|   Marge|    Juliet|Simpson|  F|                    true|         1| true|
    |  3|    Bart|     Jo-Jo|Simpson|  M|                    true|         1| true|
    |  3|    Bart|     Jo-Jo|Simpson|  M|                    true|         1| true|
    |  4|    Lisa|     Marie|Simpson|  F|                    true|         1| true|
    |  5|  Maggie|      null|Simpson|  F|                   false|         0|false|
    +---+--------+----------+-------+---+------------------------+----------+-----+

    See Also
    --------
    flag_summary()

    Notes
    -----
    In all instances summary will be the last component returned e.g. master,summary
    """
    if flags is None:

        flags = [
            column for column in df.columns if column.startswith(prefix)]

    if len(flags) == 0:
        print("No flag columns found! Please specify which flag column to summarise\
        with the flags = argument, or specify the correct prefix")

    df = df.withColumn('flag_count', F.lit(0))

    for flag in flags:

        df = (df
              .withColumn('flag_count',
                          F.when(F.col(flag) == True,
                                 F.col('flag_count')+1)
                          .otherwise(F.col('flag_count')))
              )

    df = df.withColumn("FAIL",
                       reduce(add, [F.col(flag).cast(IntegerType())
                                    for flag in flags]))
    df = df.withColumn('FAIL', F.col('FAIL') > 0)

    if summary is True:

        summary_df = flag_summary(df, flags+['FAIL'], pandas=False)

        if mode == 'master':
            return (df,
                    summary_df)

        if mode == 'split':
            return ((df.where(F.col('Fail') == False)),
                    (df.where(F.col('Fail') == True)),
                    summary_df)

        if mode == 'pass':
            return (df.where(F.col('Fail') == False),
                    summary_df)

        if mode == 'fail':
            return (df.where(F.col('Fail') == True),
                    summary_df)

    else:
        if mode == 'master':
            return df

        if mode == 'split':
            return ((df.where(F.col('Fail') == False)),
                    (df.where(F.col('Fail') == True)))

        if mode == 'pass':
            return df.where(F.col('Fail') == False)

        if mode == 'fail':
            return df.where(F.col('Fail') == True)<|MERGE_RESOLUTION|>--- conflicted
+++ resolved
@@ -183,18 +183,11 @@
                            (F.col(ref_col).isNotNull()) & (
                                F.isnan(F.col(ref_col)) == False)
                            )
-<<<<<<< HEAD
-        
+  
     if condition == 'regex':
         df = df.withColumn(alias,
                            (F.col(ref_col).rlike(condition_value)
                            ))
-=======
-    if condition == 'regex':
-        df = df.withColumn(alias,
-                           F.col(ref_col).rlike(condition_value)
-                          )
->>>>>>> a23f2f4a
 
     if fill_null is not None:
         df = (df
