--- conflicted
+++ resolved
@@ -5,72 +5,11 @@
 from dlh_utils.standardisation import *
 from dlh_utils.dataframes import *
 from dlh_utils.linkage import *
-<<<<<<< HEAD
-
-
-def test_order_matchkeys():
-    spark = SparkSession.builder.getOrCreate()
-    dfo = spark.createDataFrame(
-        (pd.DataFrame({
-            "uprn": ['1', '2', '3', '4', '5', '6', '7', '8', '9', '10', '11', '12', '13',
-                     '14', '15', '16', '17', '18', '19', '20'],
-
-            "first_name": ['aa', 'ba', 'ab', 'bb', 'aa', 'ax', 'cr', 'cd', 'dc', 'dx',
-                           'ag', 'rd', 'rf', 'rg', 'rr', 'dar', 'dav', 'dam', 'dax', 'dev'],
-
-            "last_name": ['fr', 'gr', 'fa', 'ga', 'gx', 'mx', 'ra', 'ga', 'fg', 'gx', 'mr',
-                          'pr', 'ar', 'to', 'lm', 'pr', 'pf', 'se', 'xr', 'xf']
-        })))
-
-    dffn = spark.createDataFrame(
-        (pd.DataFrame({
-            "uprn": ['1', '2', '3', '4', '5', '6', '7', '8', '9', '10', '11', '12', '13',
-                     '14', '15', '16', '17', '18', '19', '20'],
-
-            "first_name": ['ax', 'bx', 'ad', 'bd', 'ar', 'ax', 'cr', 'cd', 'dc', 'dx',
-                           'ag', 'rd', 'rf', 'rg', 'rr', 'dar', 'dav', 'dam', 'dax', 'dev'],
-
-            "last_name": ['fr', 'gr', 'fa', 'ga', 'gx', 'mx', 'ra', 'ga', 'fg', 'gx', 'mr',
-                          'pr', 'ar', 'to', 'lm', 'pr', 'pf', 'se', 'xr', 'xf']
-        })))
-    mks = [
-        [F.substring(dfo['first_name'], 1, 1) == F.substring(dffn['first_name'], 1, 1),
-         F.substring(dfo['last_name'], 1, 1) == F.substring(dffn['last_name'], 1, 1)],
-
-        [F.substring(dfo['first_name'], 1, 1) == F.substring(dffn['first_name'], 1, 1),
-            dfo['last_name'] == dffn['last_name']],
-        [dfo['first_name'] == dffn['first_name'],
-            dfo['last_name'] == dffn['last_name']]
-    ]
-
-    test_df = pd.DataFrame({
-        'mks': mks,
-        'count': [(dfo.join(dffn, on=mk, how='inner')).count()
-                  for mk in mks]
-    })
-    test_df = test_df.sort_values('count')
-    test_df['mks'] = [str(x) for x in test_df['mks']]
-
-    test_mks = list(test_df['mks'])
-
-    [str(x) for x in order_matchkeys(dfo, dffn, mks)]
-
-    assert ([str(x) for x in order_matchkeys(dfo, dffn, mks)]
-            == test_mks)
-
-    ###########################################################################
-
-
-def test_matchkey_join():
-    spark = SparkSession.builder.getOrCreate()
-    df_l = spark.createDataFrame(
-=======
 import chispa
 from chispa import assert_df_equality
 import pytest
 
 pytestmark = pytest.mark.usefixtures("spark")
-
 
 @pytest.fixture(scope="session")
 def spark(request):
@@ -151,7 +90,6 @@
   def test_expected(self,spark):
     
     test_df_1 = spark.createDataFrame(
->>>>>>> 8c699cb4
         (pd.DataFrame({
             "l_id": ['1', '2', '3', '4', '5', '6', '7', '8', '9', '10', '11', '12', '13',
                      '14', '15', '16', '17', '18', '19', '20'],
@@ -352,353 +290,7 @@
       
       assert_df_equality(intended_data_linked,result_df_linked,ignore_nullable = True, ignore_schema = True)
 
-<<<<<<< HEAD
-    assert matchkey_join(df_l, df_r, 'l_id', 'r_id', mks[2], 1).count() == 10
-    assert matchkey_join(df_l, df_r, 'l_id', 'r_id', mks[1], 1).count() == 20
-    assert matchkey_join(df_l, df_r, 'l_id', 'r_id', mks[0], 1).count() == 15
-
 ####################################################################
-
-
-def test_extract_mk_variables():
-    spark = SparkSession.builder.getOrCreate()
-    df_l = spark.createDataFrame(
-        (pd.DataFrame({
-            "l_id": ['1', '2', '3', '4', '5', '6', '7', '8', '9', '10', '11', '12', '13',
-                     '14', '15', '16', '17', '18', '19', '20'],
-
-            "first_name": ['aa', 'ba', 'ab', 'bb', 'aa', 'ax', 'cr', 'cd', 'dc', 'dx',
-                           'ag', 'rd', 'rf', 'rg', 'rr', 'dar', 'dav', 'dam', 'dax', 'dev'],
-
-            "last_name": ['fr', 'gr', 'fa', 'ga', 'gx', 'mx', 'ra', 'ga', 'fg', 'gx', 'mr',
-                          'pr', 'ar', 'to', 'lm', 'pr', 'pf', 'se', 'xr', 'xf']
-        })))
-
-    mks = [
-        [df_l['first_name'] == df_r['first_name'],
-         df_l['last_name'] == df_r['last_name']],
-
-        [F.substring(df_l['first_name'], 1, 1) == F.substring(df_r['first_name'], 1, 1),
-            df_l['last_name'] == df_r['last_name']],
-
-        [F.substring(df_l['first_name'], 1, 1) == F.substring(df_r['first_name'], 1, 1),
-            F.substring(df_l['last_name'], 1, 1) == F.substring(df_r['last_name'], 1, 1)]
-    ]
-    assert extract_mk_variables(df_l, mks)[0] == 'first_name'
-    assert extract_mk_variables(df_l, mks)[1] == 'last_name'
-
-###########################################################################
-
-
-def test_deterministic_linkage():
-    spark = SparkSession.builder.getOrCreate()
-    df_l = spark.createDataFrame(
-        (pd.DataFrame({
-            "l_id": ['1', '2', '3', '4', '5', '6', '7', '8', '9', '10', '11', '12', '13',
-                     '14', '15', '16', '17', '18', '19', '20'],
-
-            "first_name": ['aa', 'ba', 'ab', 'bb', 'aa', 'ax', 'cr', 'cd', 'dc', 'dx',
-                           'ag', 'rd', 'rf', 'rg', 'rr', 'dar', 'dav', 'dam', 'dax', 'dev'],
-
-            "last_name": ['fr', 'gr', 'fa', 'ga', 'gx', 'mx', 'ra', 'ga', 'fg', 'gx', 'mr',
-                          'pr', 'ar', 'to', 'lm', 'pr', 'pf', 'se', 'xr', 'xf']
-        })))
-
-    df_r = spark.createDataFrame(
-        (pd.DataFrame({
-            "r_id": ['1', '2', '3', '4', '5', '6', '7', '8', '9', '10', '11', '12', '13',
-                     '14', '15', '16', '17', '18', '19', '20'],
-
-            "first_name": ['ax', 'bx', 'ad', 'bd', 'ar', 'ax', 'cr', 'cd', 'dc', 'dx',
-                           'ag', 'rd', 'rf', 'rg', 'rr', 'dar', 'dav', 'dam', 'dax', 'dev'],
-
-            "last_name": ['fr', 'gr', 'fa', 'ga', 'gx', 'mx', 'ra', 'ga', 'fg', 'gx', 'mr',
-                          'pr', 'ar', 'to', 'lm', 'pr', 'pf', 'se', 'xr', 'xf']
-        })))
-
-    mks = [
-        [df_l['first_name'] == df_r['first_name'],
-         df_l['last_name'] == df_r['last_name']],
-
-        [F.substring(df_l['first_name'], 1, 1) == F.substring(df_r['first_name'], 1, 1),
-            df_l['last_name'] == df_r['last_name']],
-
-        [F.substring(df_l['first_name'], 1, 1) == F.substring(df_r['first_name'], 1, 1),
-            F.substring(df_l['last_name'], 1, 1) == F.substring(df_r['last_name'], 1, 1)]
-    ]
-
-    assert ((deterministic_linkage(df_l, df_r, 'l_id', 'r_id', mks)
-             .filter(F.col('l_id') <= 5))
-            .where(F.col('matchkey') == 1)
-            .count() == 5)
-
-    assert ((deterministic_linkage(df_l, df_r, 'l_id', 'r_id', mks)
-             .filter(F.col('l_id') > 5))
-            .where(F.col('matchkey') == 0)
-            .count() == 15)
-
-##################################################################
-
-
-def test_demographics():
-=======
->>>>>>> 8c699cb4
-
-
-<<<<<<< HEAD
-    df_raw = spark.createDataFrame(
-        (pd.DataFrame({
-            "id": [x for x in range(40)],
-            "sex": (['M']*20)+(['F']*20),
-            "age_group": (['10-20']*10)+(['20-30']*10)+(['30-40']*10)+(['50-60']*10),
-        })))
-
-    df_linked = spark.createDataFrame(
-        (pd.DataFrame({
-            "id": [x for x in range(20)],
-            "sex": (['M']*10)+(['F']*10),
-            "age_group": (['10-20']*5)+(['20-30']*5)+(['30-40']*5)+(['50-60']*5),
-        })))
-
-    dem_raw = demographics(*['sex', 'age_group'],
-                           df=df_raw, identifier='id').toPandas() ==\
-        spark.createDataFrame(
-        [('age_group', '10-20', 10, 40),
-         ('age_group', '20-30', 10, 40),
-            ('age_group', '30-40', 10, 40),
-            ('age_group', '50-60', 10, 40),
-            ('sex', 'F', 20, 40),
-            ('sex', 'M', 20, 40)],
-        ['variable', 'value', 'count', 'total_count']
-    ).toPandas()
-
-    assert [dem_raw[dem_raw[variable] is not True].shape[0]
-            for variable in list(dem_raw)] == [0, 0, 0, 0]
-
-    dem_linked = demographics(*['sex', 'age_group'],
-                              df=df_linked, identifier='id').toPandas() ==\
-        spark.createDataFrame(
-        [('age_group', '10-20', 5, 20),
-         ('age_group', '20-30', 5, 20),
-            ('age_group', '30-40', 5, 20),
-            ('age_group', '50-60', 5, 20),
-            ('sex', 'F', 10, 20),
-            ('sex', 'M', 10, 20)],
-        ['variable', 'value', 'count', 'total_count']
-    ).toPandas()
-
-    assert [dem_linked[dem_linked[variable] is not True].shape[0]
-            for variable in list(dem_linked)] == [0, 0, 0, 0]
-
-##################################################################
-
-
-def test_demographics_compare():
-
-    spark = SparkSession.builder.getOrCreate()
-
-    df_raw = spark.createDataFrame(
-        (pd.DataFrame({
-            "id": [x for x in range(40)],
-            "sex": (['M']*20)+(['F']*20),
-            "age_group": (['10-20']*10)+(['20-30']*10)+(['30-40']*10)+(['50-60']*10),
-        })))
-
-    df_linked = spark.createDataFrame(
-        (pd.DataFrame({
-            "id": [x for x in range(20)],
-            "sex": (['M']*10)+(['F']*10),
-            "age_group": (['10-20']*5)+(['20-30']*5)+(['30-40']*5)+(['50-60']*5),
-        })))
-
-    dem_raw = demographics(*['sex', 'age_group'],
-                           df=df_raw, identifier='id')
-
-    dem_linked = demographics(*['sex', 'age_group'],
-                              df=df_linked, identifier='id')
-
-    assert (demographics_compare(dem_raw, dem_linked)
-            .where(F.col('proportional_discrepency') != 0)
-            ).count() == 0
-
-    df_raw = spark.createDataFrame(
-        (pd.DataFrame({
-            "id": [x for x in range(40)],
-            "sex": (['M']*20)+(['F']*20),
-            "age_group": (['10-20']*10)+(['20-30']*10)+(['30-40']*10)+(['50-60']*10),
-        })))
-
-    df_linked = spark.createDataFrame(
-        (pd.DataFrame({
-            "id": [x for x in range(20)],
-            "sex": (['M']*15)+(['F']*5),
-            "age_group": (['10-20']*5)+(['20-30']*5)+(['30-40']*5)+(['50-60']*5),
-        })))
-
-    dem_raw = demographics(*['sex', 'age_group'],
-                           df=df_raw, identifier='id')
-
-    dem_linked = demographics(*['sex', 'age_group'],
-                              df=df_linked, identifier='id')
-
-    assert (demographics_compare(dem_raw, dem_linked)
-            .where(F.col('proportional_discrepency') != 0)
-            ).count() == 2
-
-    assert sorted([x[0] for x in
-                   (demographics_compare(dem_raw, dem_linked)
-                    .where(F.col('variable') == 'sex')
-                    .select('proportional_discrepency')
-                    ).collect()]) == [-0.5, 0.5]
-
-##############################################################
-
-
-def test_assert_unique_matches():
-
-    spark = SparkSession.builder.getOrCreate()
-
-    df = spark.createDataFrame(
-        (pd.DataFrame({
-            "id_l": ['1', '2', '3', '4', '5'],
-            "id_r": ['a', 'b', 'c', 'd', 'e'],
-        })))
-
-    x = 0
-    try:
-        assert_unique_matches(df, 'id_l', 'id_r')
-    except:
-        x = 1
-    assert x == 0
-
-    df = spark.createDataFrame(
-        (pd.DataFrame({
-            "id_l": ['1', '1', '3', '4', '5'],
-            "id_r": ['a', 'b', 'c', 'd', 'd'],
-        })))
-
-    x = 0
-    try:
-        assert_unique_matches(df, 'id_l', 'id_r')
-    except:
-        x = 1
-    assert x == 1
-
-
-##############################################################
-
-def test_matchkey_counts():
-
-    spark = SparkSession.builder.getOrCreate()
-
-    df = spark.createDataFrame(
-        (pd.DataFrame({
-            "matchkey": ['1', '1', '3', '4', '4'],
-            "id_r": ['a', 'b', 'c', 'd', 'e'],
-        })))
-
-    df = (matchkey_counts(df)
-          .toPandas()
-          .sort_values('matchkey')
-          )
-
-    assert list(df['matchkey']) == ['1', '3', '4']
-    assert list(df['count']) == [2, 1, 2]
-
-##############################################################
-
-
-def test_matchkey_dataframe():
-
-    spark = SparkSession.builder.getOrCreate()
-
-    df_l = spark.createDataFrame(
-        (pd.DataFrame({
-            "first_name": ['test']*10,
-            "last_name": ['test']*10,
-            "uprn": ['test']*10,
-            "date_of_birth": ['test']*10,
-        })))
-
-    df_r = spark.createDataFrame(
-        (pd.DataFrame({
-            "first_name": ['test']*10,
-            "last_name": ['test']*10,
-            "uprn": ['test']*10,
-            "date_of_birth": ['test']*10,
-        })))
-
-    mks = [
-        [
-            df_l['first_name'] == df_r['first_name'],
-            df_l['last_name'] == df_r['last_name'],
-            df_l['uprn'] == df_r['uprn'],
-            df_l['date_of_birth'] == df_r['date_of_birth'],
-        ],
-        [
-            F.substring(df_l['first_name'], 0, 2) == F.substring(
-                df_r['first_name'], 0, 2),
-            F.substring(df_l['last_name'], 0, 2) == F.substring(
-                df_r['last_name'], 0, 2),
-            df_l['uprn'] == df_r['uprn'],
-            df_l['date_of_birth'] == df_r['date_of_birth'],
-        ]
-    ]
-
-    assert list(matchkey_dataframe(mks).toPandas()['description']) ==\
-        ['[(first_name=first_name),(last_name=last_name),(uprn=uprn),'
-         + '(date_of_birth=date_of_birth)]',
-         '[(substring(first_name,0,2)=substring(first_name,0,2)),'
-         + '(substring(last_name,0,2)=substring(last_name,0,2)),(uprn=uprn),'
-         + '(date_of_birth=date_of_birth)]']
-
-    assert list(matchkey_dataframe(mks).toPandas()['matchkey']) ==\
-        [0, 1]
-
-    df_l = spark.createDataFrame(
-        (pd.DataFrame({
-            "id_l": [-1, -2, -3],
-            "first_name": ['AMY', 'AMY', 'AMY'],
-            "last_name": ['SMITH', 'SMITH', 'SMITH'],
-            "date_of_birth": ['a', None, 'b'],
-            "uprn": ['a', 'b', None],
-            "sex": ['F', 'F', 'F']
-        })))
-
-    df_r = spark.createDataFrame(
-        (pd.DataFrame({
-            "id_r": [-1, -2, -3],
-            "first_name": ['AMY', 'AMY', 'AMY'],
-            "last_name": ['SMITH', 'SMITH', 'SMITH'],
-            "date_of_birth": ['a', None, 'b'],
-            "uprn": ['a', 'b', None],
-            "sex": ['F', 'F', 'F']
-        })))
-
-    mks = [
-        [
-            df_l['first_name'] == df_r['first_name'],
-            df_l['last_name'] == df_r['last_name'],
-            df_l['sex'] == df_r['sex'],
-            df_l['uprn'] == df_r['uprn'],
-            df_l['date_of_birth'] == df_r['date_of_birth'],
-        ],
-        [
-            df_l['first_name'] == df_r['first_name'],
-            df_l['last_name'] == df_r['last_name'],
-            df_l['sex'] == df_r['sex'],
-            df_l['uprn'] == df_r['uprn'],
-        ],
-        [
-            df_l['first_name'] == df_r['first_name'],
-            df_l['last_name'] == df_r['last_name'],
-            df_l['sex'] == df_r['sex'],
-            df_l['date_of_birth'] == df_r['date_of_birth'],
-        ],
-    ]
-=======
-####################################################################
->>>>>>> 8c699cb4
 
 class TestDemographicsCompare():
   
