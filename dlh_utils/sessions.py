'''
Function used to create and start different sized spark sessions, also
generating a Spark UI link to monitor session progress.
'''
import os
from IPython.core.display import display, HTML
from pyspark.sql import SparkSession
import graphframes_jars as graphframes

def getOrCreateSparkSession(appName='DE_DL',
                            size='large',
                            showConsoleProgress='false',
                            shufflePartitions=200,
                            defaultParallelism=200,
                            memory='10g',
                            memoryOverhead='1g',
                            cores=5,
                            maxExecutors=5):
    """
    Starts spark session dependent on size category specified
    or starts custom session on specified parameters. Also generates
    Spark UI link in console for monitoring session progress/resource use.

    Parameters
    ----------
    appName : str
      The name of the spark session
    size: {'small','medium','large','extra_large','custom'},default = 'large'
      The size category of session to be started
    showConsoleProgress ; {True, False}, default = 'false'
      Option to display UI metrics in console
    shufflePartitions : int, default = 200
      The default number of partitions to be used in repartitioning
    defaultParallelism: int, default = 200
      Default number of partitions in resilient distributed datasets (RDDs)
      returned by transformations like join, reduceByKey, and parallelize
      when no shufflePartition number is set.
    memory : str, default = 10g(GB)
      Executor memory allocation
    memoryOverhead : str, default = 1g(GB)
      The amount of off-heap memory to be allocated per driver in cluster mode
    cores : int, default = 5
      The number of cores to use on each executor
    maxExecutors : int, default = 5
      Upper bound for the number of executors

    Returns
    -------
     sparkSession and Spark UI web link in workbench console

    Raises
    -------
      None at present.
    """
    # obtain spark UI url parameters
    url = 'spark-' + str(os.environ['CDSW_ENGINE_ID']) + \
        '.'+str(os.environ['CDSW_DOMAIN'])
    spark_ui = display(HTML(f'<a href=http://{url}s>Spark UI</a>'))

    try:
<<<<<<< HEAD
=======

      # get graphframes jar path to configure session with
        graphframes_path = graphframes.__file__
        graphframes_path = graphframes_path.rsplit('/', 1)[0]

        for file in os.listdir(graphframes_path):
            if file.endswith(".jar"):
                # Get the latest jar file
                jar_path = os.path.join(graphframes_path, file)
       
    except FileNotFoundError:
        print("graphframes wrapper package not found. Please install this to use the cluster_number function.")
        jar_path = None

    if size == 'small':
>>>>>>> 8c699cb4

      # get graphframes jar path to configure session with
        graphframes_path = graphframes.__file__
        graphframes_path = graphframes_path.rsplit('/', 1)[0]

        for file in os.listdir(graphframes_path):
            if file.endswith(".jar"):
                # Get the latest jar file
                jar_path = os.path.join(graphframes_path, file)

    except FileNotFoundError:
        print("graphframes wrapper package not found.\
              Please install this to use the cluster_number() function.")
        jar_path = None

    if size == 'small':

        spark = (
            SparkSession.builder.appName(appName)
            .config("spark.executor.memory", "1g")
            .config("spark.executor.cores", 1)
            .config("spark.dynamicAllocation.enabled", "true")
            .config("spark.dynamicAllocation.maxExecutors", 3)
            .config("spark.sql.shuffle.partitions", 12)
            .config("spark.jars", jar_path)
            .config("spark.shuffle.service.enabled", "true")
            .config("spark.sql.repl.eagerEval.enabled", "true")
            .config("spark.ui.showConsoleProgress", showConsoleProgress)
            .enableHiveSupport()
            .getOrCreate()
        )

    if size == 'medium':

        spark = (
            SparkSession.builder.appName(appName)
            .config("spark.executor.memory", "6g")
            .config("spark.executor.cores", 3)
            .config("spark.dynamicAllocation.enabled", "true")
            .config("spark.dynamicAllocation.maxExecutors", 3)
            .config("spark.sql.shuffle.partitions", 18)
            .config("spark.jars", jar_path)
            .config("spark.shuffle.service.enabled", "true")
            .config("spark.sql.repl.eagerEval.enabled", "true")
            .config("spark.ui.showConsoleProgress", showConsoleProgress)
            .enableHiveSupport()
            .getOrCreate()
        )

    if size == 'large':

        spark = (
            SparkSession.builder.appName(appName)
            .config("spark.executor.memory", "10g")
            .config("spark.yarn.executor.memoryOverhead", "1g")
            .config("spark.executor.cores", 5)
            .config("spark.dynamicAllocation.enabled", "true")
            .config("spark.dynamicAllocation.maxExecutors", 5)
            .config("spark.jars", jar_path)
            .config("spark.sql.repl.eagerEval.enabled", "true")
            .config("spark.shuffle.service.enabled", "true")
            .config("spark.ui.showConsoleProgress", showConsoleProgress)
            .enableHiveSupport()
            .getOrCreate()
        )

    if size == 'extra_large':

        spark = (
            SparkSession.builder.appName(appName)
            .config("spark.executor.memory", "20g")
            .config("spark.yarn.executor.memoryOverhead", "2g")
            .config("spark.executor.cores", 5)
            .config("spark.dynamicAllocation.enabled", "true")
            .config("spark.dynamicAllocation.maxExecutors", 12)
            .config("spark.jars", jar_path)
            .config("spark.sql.repl.eagerEval.enabled", "true")
            .config("spark.shuffle.service.enabled", "true")
            .config("spark.ui.showConsoleProgress", showConsoleProgress)
            .enableHiveSupport()
            .getOrCreate()
        )

    if size == 'custom':

        spark = (
            SparkSession.builder.appName(appName)
            .config('spark.executor.memory', memory)
            .config('spark.executor.memoryOverhead', memoryOverhead)
            .config('spark.executor.cores', cores)
            .config('spark.dynamicAllocation.maxExecutors', maxExecutors)
            .config("spark.sql.shuffle.partitions", shufflePartitions)
            .config("spark.default.parallelism", defaultParallelism)
            .config('spark.ui.showConsoleProgress', showConsoleProgress)
            .config("spark.jars", jar_path)
            .config("spark.sql.repl.eagerEval.enabled", "true")
            .config("spark.shuffle.service.enabled", "true")
            .config("spark.dynamicAllocation.enabled", "true")
            .getOrCreate()
        )

    return spark<|MERGE_RESOLUTION|>--- conflicted
+++ resolved
@@ -58,24 +58,6 @@
     spark_ui = display(HTML(f'<a href=http://{url}s>Spark UI</a>'))
 
     try:
-<<<<<<< HEAD
-=======
-
-      # get graphframes jar path to configure session with
-        graphframes_path = graphframes.__file__
-        graphframes_path = graphframes_path.rsplit('/', 1)[0]
-
-        for file in os.listdir(graphframes_path):
-            if file.endswith(".jar"):
-                # Get the latest jar file
-                jar_path = os.path.join(graphframes_path, file)
-       
-    except FileNotFoundError:
-        print("graphframes wrapper package not found. Please install this to use the cluster_number function.")
-        jar_path = None
-
-    if size == 'small':
->>>>>>> 8c699cb4
 
       # get graphframes jar path to configure session with
         graphframes_path = graphframes.__file__
