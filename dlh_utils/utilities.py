--- conflicted
+++ resolved
@@ -119,11 +119,7 @@
 
     > list_checkpoints(checkpoint = '/user/edwara5/checkpoints')
 
-<<<<<<< HEAD
-    ['hdfs://prod1/user/edwara5/checkpoints/connected-components-985ca288']
-=======
-['hdfs://prod1/user/edwara5/checkpoints/0299d46e-96ad-4d3a-9908-c99b9c6a7509/connected-components-985ca288']
->>>>>>> 8c699cb4
+    ['hdfs://prod1/user/checkpoints/0299d46e-96ad-4d3a-9908-c99b9c6a7509/connected-components-985ca288']
     """
 
     return list_files(
@@ -334,13 +330,8 @@
 
             except Exception as exc:
 
-<<<<<<< HEAD
                 raise FileNotFoundError(filetype + " file, matching this regular expression: " +\
                                         regex + " not found in this directory: " + path) from exc
-=======
-                raise FileNotFoundError(filetype + " file, matching this regular expression: " + 
-                                        regex + " not found in this directory: " + path)
->>>>>>> 8c699cb4
 
         # if filetype != hive
         else:
@@ -371,15 +362,10 @@
 
                 except Exception as exc:
 
-<<<<<<< HEAD
                     raise FileNotFoundError(filetype +
                                             " file, matching this regular expression: " +\
                                             regex + " not found in this directory: " +\
                                             path) from exc
-=======
-                    raise FileNotFoundError(filetype + " file, matching this regular expression: " 
-                                            + regex + " not found in this directory: " + path)
->>>>>>> 8c699cb4
 
             elif filetype == 'parquet':
 
@@ -394,15 +380,10 @@
 
                 except Exception as exc:
 
-<<<<<<< HEAD
                     raise FileNotFoundError(filetype +
                                             " file, matching this regular expression: " +\
                                             regex + " not found in this directory: " +\
                                             path) from exc
-=======
-                    raise FileNotFoundError(filetype + " file, matching this regular expression: " 
-                                            + regex + " not found in this directory: " + path)
->>>>>>> 8c699cb4
 
     return most_recent_filepath, filetype
 
@@ -497,13 +478,7 @@
       specified separator for data in csv format
     header : {"true", "false"} (default = "true")
       Boolean indicating whether or not data will be read to include a header
-<<<<<<< HEAD
     infer_schema : {"true", "false"}:
-=======
-    mode : {overwrite, append}, default = overwrite
-      Choice to overwrite existing file or table or to append new data into it
-    inferSchema : {"true", "false"}:
->>>>>>> 8c699cb4
       Boolean indicating whether data should be read with infered data types and
       schema. If false, all data will read as string format.
 
@@ -520,11 +495,7 @@
     -------
 
     > df = read_format(read = 'parquet', path = '/user/edwara5/simpsons.parquet',
-<<<<<<< HEAD
                       file_name = None, header= "true", infer_schema = "True")
-=======
-                      file_name = None, header= "true", inferSchema = "True")
->>>>>>> 8c699cb4
 
     > df.show()
 
@@ -730,9 +701,6 @@
 
 ###############################################################################
 
-<<<<<<< HEAD
-=======
-
 def value_counts(df, limit=20, output_mode='pandas'):
     """
     Counts the most common values in all columns of a dataframe.
@@ -819,7 +787,6 @@
 ################################################################
 
 
->>>>>>> 8c699cb4
 def drop_hive_table(database, table_name):
     """
     Deletes hive table from Hive if it exists.
