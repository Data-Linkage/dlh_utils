--- conflicted
+++ resolved
@@ -52,24 +52,7 @@
                                    ,stdout=subprocess.PIPE, stderr=subprocess.PIPE)
 
     std_out, std_error = process.communicate()
-<<<<<<< HEAD
-    std_out = str(std_out).split("\\n")[:-1]
-    std_out[0] = std_out[0].strip("b'")
-
-    if full_path == True:
-        for i in std_out:
-            file_name = str(i).split(' ')[-1]
-            list_of_filenames.append(file_name)
-
-    elif full_path == False:
-        for i in std_out:
-            file_name = str(i).split('/')[-1]
-            list_of_filenames.append(file_name)
-
-    if regex != None:
-        list_of_filenames = list(filter(re.compile(regex).search, list_of_filenames))
-
-=======
+
     try:
       std_out = str(std_out).split("\\n")[:-1]
       std_out[0] = std_out[0].strip("b'")
@@ -89,7 +72,7 @@
     except:
       print('no files in this directory')
       list_of_filenames = []
->>>>>>> c4f0f336
+
     return list_of_filenames
 
 ###############################################################################
