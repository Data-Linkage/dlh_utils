'''
Utility functions used to ease difficulty in querying databases and produce descriptive
metrics about a dataframe
'''
import subprocess
import os
import re
from pyspark.sql import SparkSession
from pyspark.sql.types import TimestampType, LongType, IntegerType, DoubleType,\
    FloatType, StringType, StructType, StructField
import pyspark.sql.functions as F
from pyspark.context import SparkContext as sc
from dlh_utils import dataframes as da
<<<<<<< HEAD
from dlh_utils import utilities as ut
import subprocess
=======
>>>>>>> fbb66659

###############################################################################


def list_files(file_path, walk=False, regex=None, full_path=True):
    """
    Lists files in a given HDFS directory, and/or all of that directory's
    subfolders if specified


    Parameters
    ----------
    file_path : str
      String path of directory
    walk : boolean {True, False}
      Lists files only in immediate directory specified if walk = False.
      Lists all files in immediate directory and all subfolders if Walk = True
    regex : str
      use regex rexpression to find certain words within the listed files
    full_path : boolean
      show full file path is full_path = True
      show just files if full_path = False

    Returns
    -------
    list
      List of files


    """
<<<<<<< HEAD
    list_of_filenames = []
    list_of_filename = []
    
    if walk == True:
       process = subprocess.Popen(["hadoop","fs", "-ls", "-R", file_path]\
                                  ,stdout=subprocess.PIPE, stderr=subprocess.PIPE)
    else:
       process = subprocess.Popen(["hadoop","fs", "-ls", "-C", file_path]\
                                  ,stdout=subprocess.PIPE, stderr=subprocess.PIPE)  
        
    std_out, std_error = process.communicate()
    std_out = str(std_out).split("\\n")[:-1]
    std_out[0] = std_out[0].strip("b'")
    
    if full_path == True:
       for i in std_out:
          file_name = str(i).split(' ')[-1]
          list_of_filenames.append(file_name)
          
    elif full_path == False:
       for i in std_out:
          file_name = str(i).split('/')[-1]
          list_of_filenames.append(file_name)      
          
    if regex != None:
       list_of_filenames = list(filter(re.compile(regex).search, list_of_filenames))
        
    return list_of_filenames    
=======

    URI = sc._gateway.jvm.java.net.URI
    path = sc._gateway.jvm.org.apache.hadoop.fs.Path
    file_system = sc._gateway.jvm.org.apache.hadoop.fs.FileSystem
    config = sc._gateway.jvm.org.apache.hadoop.conf.Configuration

    host = 'user'

    fs = file_system.get(URI(host), config())

    status = fs.listStatus(path(directory))

    files = [str(fileStatus.getPath()) for fileStatus in status]

    if walk is False:

        return files

    for file in files:
        if len(files) == len(set(files)):
            files.extend(list_files(file))
        else:
            break

    files = list(set(files))

    return files

>>>>>>> fbb66659
###############################################################################


def list_checkpoints(checkpoint):
    """
    Lists checkpoints in HDFS directory

    Parameters
    ----------
    checkpoint : str
      String path of checkpoint directory

    Returns
    -------
    list
      List of files in checkpoint directory

    Raises
    -------
      None at present.

    Example
    -------

    > list_checkpoints(checkpoint = '/user/edwara5/checkpoints')

    ['hdfs://prod1/user/checkpoints/0299d46e-96ad-4d3a-9908-c99b9c6a7509/connected-components-985ca288']
    """

    return list_files(
        list_files(checkpoint, walk=False)[0])

###############################################################################


def list_tables(database):
    """
    Returns the tables in a database from hive, it takes an argument of the
    database name as a string. It then returns a dataframe listing the tables
    within the database given.

    Parameters
    ----------
    database : str
      String name of database

    Returns
    -------
    list
      List of tables in database

    Raises
    -------
      None at present.

    Example
    -------

    > list_tables('baby_names')

    ['baby_names_boy_raw',
     'baby_names_boy_std',
     'baby_names_girl_raw',
     'baby_names_girl_std',
     'bv_girl_names_raw',
     'bv_girl_names_std']
    """

    spark = SparkSession.builder.getOrCreate()

    df = spark.sql(f"SHOW TABLES IN {database}")
    return list((df
                 .select("tableName")
                 .toPandas()
                 )["tableName"])

###############################################################################


def most_recent(path, filetype, regex=None):
    """
    Returns most recently edited Hive table or directory containing most recently edited
    csv/parquet file(s) in location or database.

    Parameters
    ----------
    path : str
      The path or database which will be searched
    filetype : {csv, parquet, hive}
      The format of data that is to be searched for
    regex : str, optional
      A regular expression to filter the search results by, e.g. '^VOA'

    Returns
    -------
    most_recent_filepath: str
      Filepath or table reference for most recent data
    filetype: str
      The format of the data for which a filepath has been returned

    Raises
    -------
      FileNotFoundError if search query does not exist in HDFS.

    Example
    -------

    > most_recent(path = 'baby_names', filetype = 'hive', regex = None)

    ('baby_names.bv_girl_names_raw', 'hive')

    > most_recent(path = 'baby_names', filetype = 'hive', regex = "std$")

    ('baby_names.bv_girl_names_std', 'hive')
    """

    # pass spark context to function
    spark = SparkSession.builder.getOrCreate()

    if regex is None:

        if filetype == 'hive':

            try:

                # list all tables in directory
                tables = spark.sql(
                    f"SHOW TABLES IN {path}").select('tableName')

                # create full filepath from directory & table name
                filepaths = tables.withColumn('path', F.concat(
                    F.lit(path), F.lit("."), F.col("tableName")))

                # convert to list
                filepaths = list(filepaths.select('path').toPandas()['path'])

                # initialise empty dictionary
                filepath_dict = {}

                # loop through paths, appending path and time to dictionary
                for filepath in filepaths:

                    time = spark.sql(
                        f"SHOW tblproperties {filepath} ('transient_lastDdlTime')").collect()[0][0]

                    filepath_dict.update({filepath: time})

                # sort by max time since epoch and return corresponding path
                most_recent_filepath = max(
                    filepath_dict, key=filepath_dict.get)

            except Exception as exc:

                raise FileNotFoundError(
                    filetype + " file not found in this directory: " + path) from exc

        # if filetype != hive
        else:

            # return all files in dir recursively, sorted by modification date (ascending),
            # decode from bytes-like to str
            files = subprocess.check_output(
                ["hdfs", "dfs", "-ls", "-R", "-t", "-C", path]).decode()

            # split by newline to return list of old -> new files
            files = files.split('\n')

            if filetype == 'csv':

                try:

                    # filter for .csv ext and take last element of list
                    result = [f for f in files if f.endswith('csv')][-1]

                    # return path up until last '/'
                    most_recent_filepath = re.search('.*\/', result).group(0)

                except Exception as exc:

                    raise FileNotFoundError(
                        filetype + " file not found in this directory: " + path) from exc

            elif filetype == 'parquet':

                try:

                    # filter for .csv ext and take last element of list
                    result = [f for f in files if f.endswith('parquet')][-1]

                    # return path up until last '/'
                    most_recent_filepath = re.search('.*\/', result).group(0)

                except Exception as exc:

                    raise FileNotFoundError(
                        filetype + " file not found in this directory: " + path) from exc

    # if regex argument specified:
    else:

        if filetype == 'hive':

            try:

                # list all tables in directory
                tables = spark.sql(
                    f"SHOW TABLES IN {path}").select('tableName')

                # create full filepath from directory & table name
                filepaths = tables.withColumn('path', F.concat(
                    F.lit(path), F.lit("."), F.col("tableName")))

                # filter filepaths based on regex
                filtered_filepaths = filepaths.filter(
                    filepaths["path"].rlike(regex))

                # convert to list
                filtered_filepaths = list(
                    filtered_filepaths.select('path').toPandas()['path'])

                # initialise empty dictionary
                filepath_dict = {}

                # loop through paths, appending path and time to dict
                for filepath in filtered_filepaths:

                    time = spark.sql(
                        f"SHOW tblproperties {filepath} ('transient_lastDdlTime')").collect()[0][0]

                    filepath_dict.update({filepath: time})

                # sort by max time since epoch and return corresponding path
                most_recent_filepath = max(
                    filepath_dict, key=filepath_dict.get)

            except Exception as exc:

                raise FileNotFoundError(filetype + " file, matching this regular expression: " +
                                        regex + " not found in this directory: " + path) from exc

        # if filetype != hive
        else:

            # return all files in dir recursively, sorted by modification date (ascending),
            # decode from bytes-like to str
            files = subprocess.check_output(
                ["hdfs", "dfs", "-ls", "-R", "-t", "-C", path]).decode()

            # split by newline to return list of old -> new files
            files = files.split('\n')

            r = re.compile(regex)

            # apply regex filter
            filtered_files = list(filter(r.match, files))

            if filetype == 'csv':

                try:

                    # filter for .csv ext and take last element of list
                    result = [
                        f for f in filtered_files if f.endswith('csv')][-1]

                    # return path up until last '/'
                    most_recent_filepath = re.search('.*\/', result).group(0)

                except Exception as exc:

                    raise FileNotFoundError(filetype +
                                            " file, matching this regular expression: " +
                                            regex + " not found in this directory: " +
                                            path) from exc

            elif filetype == 'parquet':

                try:

                    # filter for .csv ext and take last element of list
                    result = [
                        f for f in filtered_files if f.endswith('parquet')][-1]

                    # return path up until last '/'
                    most_recent_filepath = re.search('.*\/', result).group(0)

                except Exception as exc:

                    raise FileNotFoundError(filetype +
                                            " file, matching this regular expression: " +
                                            regex + " not found in this directory: " +
                                            path) from exc

    return most_recent_filepath, filetype

###############################################################################


def write_format(df, write, path,
                 file_name=None, sep=",", header="true", mode='overwrite'):
    """
    Writes dataframe in specified format

    Can write data to HDFS in csv or parquet format and to database in hive table
    format.

    Parameters
    ----------
    df : dataframe
      Dataframe to be written
    write : {csv, parquet, hive}
      The format in which data is to be written
    path : str
      The path or database to which dataframe is to be written
    file_name : str
      The file or table name under which dataframe is to be saved. Note that if
      None, function will write to the HDFS path specified in case of csv
      or parquet
    sep : str
      specified separator for data in csv format
    header : {True, False}
      Boolean indicating whether or not data will include a header
    mode : {overwrite, append}, default = overwrite
      Choice to overwrite existing file or table or to append new data into it

    Returns
    -------
    file or table
      Writen version of dataframe in specified format

    Raises
    -------
      None at present.

    Example
    -------

    > write_format(df = df, write = 'parquet', path = 'user/edwara5/simpsons.parquet',
                  mode = 'overwrite') 
    """

    spark = SparkSession.builder.getOrCreate()
    if file_name is None:
        if write == 'csv':
            df.write.format('csv').option('header', header).mode(
                mode).option('sep', sep).save(f'{path}')
        if write == 'parquet':
            df.write.parquet(path=f'{path}', mode=mode)
        if write == 'hive':
            df.write.mode('overwrite').saveAsTable(f'{path}')

    else:
        if write == 'csv':
            df.write.format('csv').option('header', header).mode(
                mode).option('sep', sep).save(f'{path}/{file_name}')
        if write == 'parquet':
            df.write.parquet(path=f'{path}/{file_name}', mode=mode)
        if write == 'hive':
            df.write.mode("overwrite").saveAsTable(f'{path}.{file_name}')

###############################################################################


def read_format(read, path=None, file_name=None,
                sep=",", header="true", infer_schema="True"):
    """
    Reads dataframe from specified format.

    Can read from HDFS in csv or parquet format and from database hive table
    format.

    Parameters
    ----------
    read : str {csv, parquet, hive}
      The format from which data is to be read
    path : str (default = None)
      The path or database from which dataframe is to be read
    file_name : str (default = None)
      The file or table name from which dataframe is to be read. Note that if
      None, function will read from HDFS path specified in case of csv
      or parquet
    sep : str
      specified separator for data in csv format
    header : {"true", "false"} (default = "true")
      Boolean indicating whether or not data will be read to include a header
    infer_schema : {"true", "false"}:
      Boolean indicating whether data should be read with infered data types and
      schema. If false, all data will read as string format.

    Returns
    -------
    dataframe
      Dataframe of data read from specified path and format

    Raises
    -------
      None at present.

    Example
    -------

    > df = read_format(read = 'parquet', path = '/user/edwara5/simpsons.parquet',
                      file_name = None, header= "true", infer_schema = "True")

    > df.show()

    +---+--------+----------+-------+----------+---+--------+
    | ID|Forename|Middlename|Surname|       DoB|Sex|Postcode|
    +---+--------+----------+-------+----------+---+--------+
    |  1|   Homer|       Jay|Simpson|1983-05-12|  M|ZZ99 9SZ|
    |  2|   Marge|    Juliet|Simpson|1983-03-19|  F|ZZ99 5GB|
    |  3|    Bart|     Jo-Jo|Simpson|2012-04-01|  M|ET74 2SP|
    |  3|    Bart|     Jo-Jo|Simpson|2012-04-01|  M|ET74 2SP|
    |  4|    Lisa|     Marie|Simpson|2014-05-09|  F|ZZ99 2SP|
    |  5|  Maggie|      null|Simpson|2021-01-12|  F|ZZ99 2FA|
    +---+--------+----------+-------+----------+---+--------+
    """
    spark = SparkSession.builder.getOrCreate()
    if file_name is None:
        if read == 'csv':
            df = (spark.read.format('csv')
                  .option('sep', sep)
                  .option('header', header)
                  .option('inferSchema', infer_schema)
                  .load(f"{path}")
                  )
        if read == 'parquet':
            df = (spark.read.format('parquet')
                  .option('header', header)
                  .option('inferSchema', infer_schema)
                  .load(f"{path}")
                  )
        if read == 'hive':
            df = spark.sql(f"SELECT * FROM {path}")

    else:
        if read == 'csv':
            df = (spark.read.format('csv')
                  .option('sep', sep)
                  .option('header', header)
                  .option('inferSchema', infer_schema)
                  .load(f"{path}/{file_name}")
                  )
        if read == 'parquet':
            df = (spark.read.format('parquet')
                  .option('header', header)
                  .option('inferSchema', infer_schema)
                  .load(f"{path}/{file_name}")
                  )
        if read == 'hive':
            df = spark.sql(f"SELECT * FROM {path}.{file_name}")

    return df

###############################################################################


def search_files(path, string):
    """
    Finds file and line number(s) of specified string within a specified file
    path.

    Parameters
    ----------
    path : string
      Path directory for which the search function is applied to.
    string : string
      string value that is searched within the files of the directory given

    Returns
    -------
    dictionary
      Dictionary with keys of file names containing the string and values of
      line numbers indicating where there is a match on the string.

    Raises
    ------
    None at present.

    Example
    -------

    > search_files(path = '/home/cdsw/random_stuff', string = 'Homer')

    > {'simpsons.csv': [2]}

    """
    files_in_dir = os.listdir(path)
    diction = {}  # try empty dictionary

    for file in files_in_dir:
        count = 0
        count_list = []

        try:
            with open(f'{path}/{file}') as f:
                datafile = f.readlines()

            for line in datafile:
                count = count + 1

                if string in line:
                    count_list.append(count)

            if len(count_list) != 0:
                diction[file] = count_list
        except IsADirectoryError:
            continue

    return diction

###############################################################################


def describe_metrics(df, output_mode='pandas'):
    """
    Used to describe information about variables within a dataframe, including:
    * type
    * count
    * distinct value count
    * percentage of distinct values
    * null count
    * percentage of null values
    * non-null value count
    * percentage of non-null values

    Parameters
    ----------
    df : dataframe
      Dataframe to produce descriptive metrics about.
    output_mode: string, {'spark', 'pandas'}, default = pandas
      the type of dataframe to return

    Returns
    -------
    decribe_df
      A dataframe with columns detailing descriptive metrics on each variable

    Raises
    ------
    None at present.

    Example
    -------
    > describe_metrics(df = df,output_mode='spark').show()

    +----------+------+-----+--------+----------------+----+------------+--------+----------------+
    |  variable|  type|count|distinct|percent_distinct|null|percent_null|not_null|percent_not_null|
    +----------+------+-----+--------+----------------+----+------------+--------+----------------+
    |        ID|string|    6|       5| 83.333333333334|   0|         0.0|       6|           100.0|
    |  Forename|string|    6|       5| 83.333333333334|   0|         0.0|       6|           100.0|
    |Middlename|string|    6|       4| 66.666666666666|   1|16.666666664|       5| 83.333333333334|
    |   Surname|string|    6|       1|16.6666666666664|   0|         0.0|       6|           100.0|
    |       DoB|string|    6|       5| 83.333333333334|   0|         0.0|       6|           100.0|
    |       Sex|string|    6|       2| 33.333333333333|   0|         0.0|       6|           100.0|
    |  Postcode|string|    6|       1|16.6666666666664|   0|         0.0|       6|           100.0|
    +----------+------+-----+--------+----------------+----+------------+--------+----------------+
    """

    spark = SparkSession.builder.getOrCreate()

    distinct_df = (df
                   .agg(*(F.countDistinct(F.col(c)).alias(c) for c in df.columns))
                   .withColumn('summary', F.lit('distinct')))
    null_df = (df
               .agg(*(F.count(F.when(F.isnan(F.col(c)) | F.col(c).isNull(), c))
                      .alias(c) for c in df.columns))
               .withColumn('summary', F.lit('null')))

    decribe_df = da.union_all(distinct_df, null_df).persist()

    count = df.count()

    types = df.dtypes
    types = dict(zip([x[0] for x in types],
                     [x[1] for x in types]))

    decribe_df = decribe_df.toPandas()
    decribe_df = decribe_df.transpose().reset_index()
    decribe_df.columns = ['variable']+list(decribe_df[decribe_df['index'] == 'summary']
                                           .reset_index(drop=True).transpose()[0])[1:]
    decribe_df = decribe_df[decribe_df['variable'] != 'summary']
    decribe_df['count'] = count
    decribe_df['not_null'] = decribe_df['count']-decribe_df['null']
    for variable in ['distinct', 'null', 'not_null']:
        decribe_df['percent_' +
                   variable] = (decribe_df[variable]/decribe_df['count'])*100
    decribe_df['type'] = [types[x] for x in decribe_df['variable']]

    decribe_df = decribe_df[[
        'variable',
        'type',
        'count',
        'distinct',
        'percent_distinct',
        'null',
        'percent_null',
        'not_null',
        'percent_not_null'
    ]]

    if output_mode == 'spark':
        decribe_df = pandas_to_spark(decribe_df)

    return decribe_df

###############################################################################


def value_counts(df, limit=20, output_mode='pandas'):
    """
    Counts the most common values in all columns of a dataframe.

    Parameters
    ----------
    df : dataframe
      Dataframe to produce summary counts from.
    limit : integer, default = 20
      the top n values to search for.
    output_mode: string, {'spark', 'pandas'}, default = pandas
      the type of dataframe to return

    Returns
    -------
    None
      A dataframe with original dataframe columns and a count of
      their most common values.

    Raises
    ------
    None at present.

    Example
    -------
    > value_counts(df = df, limit = 5, output_mode='spark').show()

    +---+--------+--------+--------------+----------+----------------+-------+-------------+
    | ID|ID_count|Forename|Forename_count|Middlename|Middlename_count|Surname|Surname_count|
    +---+--------+--------+--------------+----------+----------------+-------+-------------+
    |  3|       2|    Bart|             2|     Jo-Jo|               2|Simpson|            6|
    |  5|       1|   Homer|             1|      null|               1|       |            0|
    |  1|       1|   Marge|             1|    Juliet|               1|       |            0|
    |  4|       1|  Maggie|             1|     Marie|               1|       |            0|
    |  2|       1|    Lisa|             1|       Jay|               1|       |            0|
    +---+--------+--------+--------------+----------+----------------+-------+-------------+
    """
    spark = SparkSession.builder.getOrCreate()

    def value_count(df, col, limit):

        return (df.
                groupBy(col)
                .count()
                .sort('count', ascending=False)
                .limit(limit)
                .withColumnRenamed('count', col+'_count')
                .toPandas())

    dfs = [value_count(df, col, limit) for col in df.columns]

    def make_limit(df, limit):

        count = df.shape[0]

        if count < limit:

            dif = limit-count

            dif_df = pd.DataFrame({
                0: ['']*dif,
                1: [0]*dif
            })[[0, 1]]

            dif_df.columns = list(df)

            df = (df
                  .append(dif_df)
                  .reset_index(drop=True)
                  )

        return df

    dfs = [make_limit(df, limit) for df in dfs]

    df = pd.concat(dfs, axis=1)

    if output_mode == 'spark':

        df = ut.pandas_to_spark(df)

    return df

################################################################


def drop_hive_table(database, table_name):
    """
    Deletes hive table from Hive if it exists.

    Parameters
    ----------
    database : string
      Name of database.
    table_name : string
      Name of table.

    Returns
    -------
    None
      Drops Hive table.

    Raises
    ------
    None at present.
    """
    spark = SparkSession.builder.getOrCreate()

    spark.sql(f'DROP TABLE IF EXISTS {database}.{table_name}')

###################################################################


def clone_hive_table(database, table_name, new_table, suffix=''):
    """
    Duplicates hive table.

    Parameters
    ----------
    database : string
      Name of database.
    table_name : string
      Name of table being cloned.
    new_table :  string
      Name of cloned table.
    suffix : string, (default = '')
      string appended to table name.

    Returns
    -------
    None
      Clones table instead.

    Raises
    ------
    None at present.
    """
    spark = SparkSession.builder.getOrCreate()

    spark.sql(f'CREATE TABLE {database}.{new_table}{suffix} \
              AS SELECT * FROM {database}.{table_name}')

###################################################################


def rename_hive_table(database, table_name, new_name):
    """
    Renames Hive table.

    Parameters
    ----------
    database : string
      Name of database.
    table_name : string
      Name of table being renamed.
    new_name : string
      Name of new table.

    Returns
    -------
    None
      Renames Hive table.

    Raises
    ------
    None at present.
    """
    spark = SparkSession.builder.getOrCreate()
    spark.sql(
        f'ALTER TABLE {database}.{table_name} RENAME TO {database}.{new_name}')

###################################################################


def create_hive_table(df, database, table_name):
    """
    Creates Hive table from dataframe.

    Saves all information within a dataframe into a Hive table.

    Parameters
    ----------
    df : dataframe
      Dataframe being saved as a Hive table.
    database : string
      Name of database Hive table is being saved to.
    table_name : string
      Name of table df is being named to.

    Returns
    -------
    None
      Saves data to Hive table.

    Raises
    ------
    None at present.
    """

    spark = SparkSession.builder.getOrCreate()

    df.createOrReplaceTempView("tempTable")
    spark.sql(f'CREATE TABLE {database}.{table_name} AS \
              SELECT * FROM tempTable')

###################################################################


def regex_match(df, regex, limit=10000, cut_off=0.75):
    """
    Returns a list of columns, for an input dataframe,
    that match a specified regex pattern.

    Parameters
    ----------
    df : dataframe
      Dataframe being searched for a text pattern.
    regex : string
      Regex pattern to match against
    limit : integer (default = 10000)
      Number of rows from dataframe to search for a
      text pattern
    cut_off : float (default = 0.75)
      The minimum rate of matching values in a column
      for it to be considered a regex match

    Returns
    -------
    list
      A list of all columns matching specified regex pattern.

    Raises
    ------
    None at present.

    Example
    -------
    > df.show()

    +---+--------+----------+-------+----------+---+--------+
    | ID|Forename|Middlename|Surname|       DoB|Sex|Postcode|
    +---+--------+----------+-------+----------+---+--------+
    |  1|   Homer|       Jay|Simpson|1983-05-12|  M|ET74 2SP|
    |  2|   Marge|    Juliet|Simpson|1983-03-19|  F|ET74 2SP|
    |  3|    Bart|     Jo-Jo|Simpson|2012-04-01|  M|ET74 2SP|
    |  3|    Bart|     Jo-Jo|Simpson|2012-04-01|  M|ET74 2SP|
    |  4|    Lisa|     Marie|Simpson|2014-05-09|  F|ET74 2SP|
    |  5|  Maggie|      null|Simpson|2021-01-12|  F|ET74 2SP|
    +---+--------+----------+-------+----------+---+--------+

    > regex_match(df = df,regex = "([A-Z])\w+",limit=5,cut_off=0.75)

    ['Forename', 'Middlename', 'Surname', 'Postcode']

    """

    sample_df = (df
                 .limit(limit)
                 ).persist()

    sample_df.count()

    counts_df = (sample_df
                 .groupBy()
                 .agg(*
                      [F.sum(F.when(F.col(col)
                                     .rlike(regex), 1)
                             ).alias(col)
                       for col in sample_df.columns]
                      )
                 )

    counts_df = (counts_df
                 .toPandas()
                 .transpose()
                 .dropna()
                 .reset_index()
                 .rename(columns={
                     'index': 'variable',
                     0: 'count',
                 })
                 )

    counts_df['match_rate'] = \
        counts_df['count']/limit

    counts_df = (counts_df
                 [counts_df['match_rate'] >= cut_off]
                 .reset_index(drop=True)
                 )

    sample_df.unpersist()

    return list(counts_df['variable'])

###################################################################


def pandas_to_spark(pandas_df):
    """
    Creates a spark dataframe from a given pandas dataframe

    Parameters
    ----------
    df : dataframe
      Pandas dataframe being converted.

    Returns
    -------
    df
      A spark dataframe

    Raises
    ------
    None at present.
    """
    def equivalent_type(_format):

        if _format == 'datetime64[ns]':
            return TimestampType()

        if _format == 'int64':
            return LongType()

        if _format == 'int32':
            return IntegerType()

        if _format == 'float64':
            return DoubleType()

        if _format == 'float32':
            return FloatType()

        return StringType()

    def define_structure(string, format_type):

        try:
            vartype = equivalent_type(format_type)

        except TypeError:
            vartype = StringType()

        return StructField(string, vartype)

    spark = SparkSession.builder.getOrCreate()

    columns = list(pandas_df.columns)
    types = list(pandas_df.dtypes)

    struct_list = []

    for column, vartype in zip(columns, types):
        struct_list.append(define_structure(column, vartype))

    p_schema = StructType(struct_list)

    return spark.createDataFrame(pandas_df, p_schema)

###################################################################<|MERGE_RESOLUTION|>--- conflicted
+++ resolved
@@ -11,11 +11,6 @@
 import pyspark.sql.functions as F
 from pyspark.context import SparkContext as sc
 from dlh_utils import dataframes as da
-<<<<<<< HEAD
-from dlh_utils import utilities as ut
-import subprocess
-=======
->>>>>>> fbb66659
 
 ###############################################################################
 
@@ -46,7 +41,6 @@
 
 
     """
-<<<<<<< HEAD
     list_of_filenames = []
     list_of_filename = []
     
@@ -75,36 +69,7 @@
        list_of_filenames = list(filter(re.compile(regex).search, list_of_filenames))
         
     return list_of_filenames    
-=======
-
-    URI = sc._gateway.jvm.java.net.URI
-    path = sc._gateway.jvm.org.apache.hadoop.fs.Path
-    file_system = sc._gateway.jvm.org.apache.hadoop.fs.FileSystem
-    config = sc._gateway.jvm.org.apache.hadoop.conf.Configuration
-
-    host = 'user'
-
-    fs = file_system.get(URI(host), config())
-
-    status = fs.listStatus(path(directory))
-
-    files = [str(fileStatus.getPath()) for fileStatus in status]
-
-    if walk is False:
-
-        return files
-
-    for file in files:
-        if len(files) == len(set(files)):
-            files.extend(list_files(file))
-        else:
-            break
-
-    files = list(set(files))
-
-    return files
-
->>>>>>> fbb66659
+
 ###############################################################################
 
 
