--- conflicted
+++ resolved
@@ -15,11 +15,8 @@
 
 ###############################################################################
 
-<<<<<<< HEAD
 # phonetic encoders
 
-=======
->>>>>>> 8c699cb4
 def alpha_name(df, input_col, output_col):
     """
     Orders string columns alphabetically, also setting them to UPPER CASE.
@@ -221,13 +218,8 @@
         CEN.Resident_Age_cen == CCS.Resident_Age_ccs,
         CEN.Postcode_cen == CCS.Postcode_ccs]
 
-<<<<<<< HEAD
     links = linkage.deterministic_linkage(df_l = CEN, df_r = CCS,
                                           id_l = 'Resident_ID_cen', id_r = 'Resident_ID_ccs',
-=======
-    links = linkage.deterministic_linkage(df_l = CEN, df_r = CCS, id_l = 'Resident_ID_cen',
-                                          id_r = 'Resident_ID_ccs',
->>>>>>> 8c699cb4
                                           matchkeys = MK, out_dir = '/some_path/links')
     """
 
@@ -298,13 +290,8 @@
         CEN.Resident_Age_cen == CCS.Resident_Age_ccs,
         CEN.Postcode_cen == CCS.Postcode_ccs]
 
-<<<<<<< HEAD
     links = linkage.deterministic_linkage(df_l = CEN, df_r = CCS,
                                           id_l = 'Resident_ID_cen', id_r = 'Resident_ID_ccs',
-=======
-    links = linkage.deterministic_linkage(df_l = CEN, df_r = CCS, id_l = 'Resident_ID_cen',
-                                          id_r = 'Resident_ID_ccs',
->>>>>>> 8c699cb4
                                           matchkeys = MK, out_dir = '/some_path/links')
     """
 
@@ -370,16 +357,9 @@
         CEN.Resident_Age_cen == CCS.Resident_Age_ccs,
         CEN.Postcode_cen == CCS.Postcode_ccs]
 
-<<<<<<< HEAD
     links = linkage.deterministic_linkage(df_l = CEN, df_r = CCS,
                                           id_l = 'Resident_ID_cen', id_r = 'Resident_ID_ccs',
                                           matchkeys = MK, out_dir = '/user/username/cen_ccs_links')
-=======
-    links = linkage.deterministic_linkage(df_l = CEN, df_r = CCS, id_l = 'Resident_ID_cen',
-                                          id_r = 'Resident_ID_ccs',
-                                          matchkeys = MK, 
-                                          out_dir = '/user/username/cen_ccs_links')
->>>>>>> 8c699cb4
 
     """
 
@@ -552,7 +532,6 @@
     # Create graph & get connected components / clusters
     try:
         graph = GraphFrame(ids, matches)
-<<<<<<< HEAD
 
         cluster = graph.connectedComponents()
 
@@ -566,21 +545,6 @@
         df = df.join(cluster, on=id_1, how='left').sort(
             'Cluster_Number').drop('component')
 
-=======
-      
-        cluster = graph.connectedComponents()
-
-      # Update cluster numbers to be consecutive (1,2,3,4,... instead of 1,2,3,1000,1001...)
-        lookup = cluster.select('component').dropDuplicates(['component']).withColumn(
-            'Cluster_Number', F.rank().over(Window.orderBy("component"))).sort('component')
-        cluster = cluster.join(lookup, on='component',
-                             how='left').withColumnRenamed('id', id_1)
-
-        # Join new cluster number onto matched pairs
-        df = df.join(cluster, on=id_1, how='left').sort(
-            'Cluster_Number').drop('component')
-
->>>>>>> 8c699cb4
         return df
   
     except py4j.protocol.Py4JJavaError:
@@ -888,21 +852,14 @@
 ###############################################################################
 
 
-<<<<<<< HEAD
-def assert_unique(df, col):
+def assert_unique(df, column):
     '''
     Asserts whether a dataframe contains only one instance of each
     unique identifier, specified by the col argument.
     '''
 
-    if not isinstance(col,list):
+    if not isinstance(column,list):
         col = [col]
-=======
-def assert_unique(df, column):
-
-    if type(column) != list:
-        column = [column]
->>>>>>> 8c699cb4
 
     assert df.count() == df.dropDuplicates(subset=column).count()
 
@@ -974,12 +931,8 @@
       Dataframe of deterministic linkage samples by matchkey.
     Raises
     -------
-<<<<<<< HEAD
-      None at present.
-
-=======
-      None at present.    
->>>>>>> 8c699cb4
+    None at present.    
+
     See Also
     --------
     dataframes.union_all()
@@ -1254,19 +1207,8 @@
         
         duplicates = duplicates.withColumn('matchkey', F.lit(count))
         
-        
         if count == 1:
-<<<<<<< HEAD
-
-            unique = df.dropDuplicates(matchkey)
-
-        else:
-
-            unique = unique.dropDuplicates(matchkey)
-
-    duplicates = df.join(unique, on = record_id, how = 'left_anti').dropDuplicates([record_id])
-
-=======
+
             matches = duplicates
 
         else:
@@ -1292,7 +1234,6 @@
     unique = df.join(duplicates, how = "left_anti",
                      on = (df[f"{record_id}"] == duplicates[f"{record_id}"]) | \
                           (df[f"{record_id}"] == duplicates[f"{record_id}_2"]))
->>>>>>> 8c699cb4
 
     return unique, duplicates
 
