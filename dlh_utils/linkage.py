'''
Functions used within the linkage phase of data linkage projects
'''
import os
import re
import pandas as pd
import jellyfish
import py4j
from pyspark.sql import SparkSession, Window
import pyspark.sql.functions as F
from pyspark.sql.types import StringType, FloatType
from graphframes import GraphFrame
from dlh_utils import dataframes as da
from dlh_utils import utilities as ut
from difflib import SequenceMatcher

###############################################################################

# phonetic encoders


def alpha_name(df, input_col, output_col):
    """
    Orders each field of a string column alphabetically, also setting to UPPER CASE.
    If input_col contains a Null, this will remain in output_col

    Parameters
    ----------
    df: Spark dataframe
    input_col: string
      name of column to be sorted alphabetically
    output_col: string
      name of column to be output

    Returns
    -------
    a dataframe with output_col appended

    Raises
    ------
    Exception if input_col not string type

    Example
    --------

    > df.show()
    +---+--------+
    | ID|Forename|
    +---+--------+
    |  1|   Homer|
    |  2|   Marge|
    |  3|    Bart|
    |  4|    Lisa|
    |  5|  Maggie|
    |  6|    null|
    +---+--------+

    > alpha_name(df,'Forename','alphaname').show()
    +---+--------+---------+
    | ID|Forename|alphaname|
    +---+--------+---------+
    |  1|   Homer|    EHMOR|
    |  2|   Marge|    AEGMR|
    |  3|    Bart|     ABRT|
    |  4|    Lisa|     AILS|
    |  5|  Maggie|   AEGGIM|
    |  6|    null|     null|
    +---+--------+---------+

    """

    # input validation
    if df.schema[input_col].dataType.typeName() != 'string':
        raise TypeError(f'Column: {input_col} is not of type string')

    # concat removes any null values. conditional replacement only when not null added
    # to avoid unwanted removal of null
    df = df.withColumn(output_col,
                       F.when(F.col(input_col).isNull(),F.col(input_col)).otherwise(
                           F.concat_ws('',F.array_sort(F.split(F.upper(F.col(input_col)),'')))))

    return df


###############################################################################


def metaphone(df, input_col, output_col):
    """
    Generates the metaphone phonetic encoding of a string.

    Parameters
    ----------
    df: dataframe
    input_col: string
      name of column to create metaphone encoding on
    output_col: string
      name of column to be output

    Returns
    -------
    A df with output_col appended

    Example
    --------

  > metaphone(df,'Forename','metaname').show()
    +---+---------+------------------+
    | ID| Forename|forename_metaphone|
    +---+---------+------------------+
    |  1|    David|               TFT|
    |  2|  Idrissa|              ITRS|
    |  3|   Edward|             ETWRT|
    |  4|   Gordon|              KRTN|
    |  5|     Emma|                EM|
    +---+---------+------------------+

    """
    @F.udf(returnType=StringType())
    def meta(_string):
        return None if _string is None else jellyfish.metaphone(_string)

    df = df.withColumn(output_col, meta(F.col(input_col)))

    return df

###############################################################################


def soundex(df, input_col, output_col):
    """
    Generates the soundex phonetic encoding of a string.

    Parameters
    ----------
    df: dataframe
    input_col: string
      name of column to create soundex encoding on
    output_col: string
      name of column to be output

    Returns
    -------
    A df with output_col appended

    Example
    --------

    > df.show()
    +---+--------+
    | ID|Forename|
    +---+--------+
    |  1|   Homer|
    |  2|   Marge|
    |  3|    Bart|
    |  4|    Lisa|
    |  5|  Maggie|
    +---+--------+

    > soundex(df,'Forename','forename_soundex').show()
    +---+--------+----------------+
    | ID|Forename|forename_soundex|
    +---+--------+----------------+
    |  1|   Homer|            H560|
    |  2|   Marge|            M620|
    |  3|    Bart|            B630|
    |  4|    Lisa|            L200|
    |  5|  Maggie|            M200|
    +---+--------+----------------+

    """
    df = df.withColumn(output_col, F.soundex(input_col))
    return df

###############################################################################
# string comparators


def std_lev_score(string1, string2):
    """
    Applies the standardised levenshtein string similarity function to two
    strings to return a score between 0 and 1.

    This function works at the column level, and so needs to either be applied
    to two forename columns in an already-linked dataset, or as a join
    condition in a matchkey. See example for both scenarios outlined.

    Parameters
    ----------
    string1: str
        string to be compared to string2
    string2: str
        string to be compared to string1

    Returns
    -------
    float
        similarity score between 0 and 1

    Example
    --------

    for a pre-joined dataset:

    > df.show()
    +---+--------+----------+
    | ID|Forename|Forename_2|
    +---+--------+----------+
    |  1|   Homer|  Milhouse|
    |  2|   Marge|  Milhouse|
    |  3|    Bart|  Milhouse|
    |  4|    Lisa|  Milhouse|
    |  5|  Maggie|  Milhouse|
    +---+--------+----------+

    > df = df.withColumn('forename_lev', std_lev_score(F.col('Forename'), F.col('Forename_2')))
    +---+--------+----------+------------+
    | ID|Forename|Forename_2|forename_lev|
    +---+--------+----------+------------+
    |  1|   Homer|  Milhouse|       0.125|
    |  2|   Marge|  Milhouse|        0.25|
    |  3|    Bart|  Milhouse|         0.0|
    |  4|    Lisa|  Milhouse|        0.25|
    |  5|  Maggie|  Milhouse|        0.25|
    +---+--------+----------+------------+

    Example 2
    ---------

    used in a matchkey:

    MK = [linkage.std_lev_score(F.col('First_Name_cen'), F.col('First_Name_ccs')) > 0.7,
        CEN.Last_Name_cen == CCS.Last_Name_ccs,
        CEN.Sex_cen == CCS.Sex_ccs,
        CEN.Resident_Age_cen == CCS.Resident_Age_ccs,
        CEN.Postcode_cen == CCS.Postcode_ccs]

    links = linkage.deterministic_linkage(df_l = CEN, df_r = CCS,
                                          id_l = 'Resident_ID_cen', id_r = 'Resident_ID_ccs',
                                          matchkeys = MK, out_dir = '/some_path/links')
    """

    return (1 - ((F.levenshtein(string1, string2))
                 / F.greatest(F.length(string1), F.length(string2))))

###############################################################################


@F.udf(FloatType())
def jaro(string1, string2):
    """
    Applies the Jaro string similarity function to two strings and calculates
    a score between 0 and 1.

    This function works at the column level, and so needs to either be applied
    to two forename columns in an already-linked dataset, or as a join
    condition in a matchkey. See example for both scenarios outlined.

    Parameters
    ----------
    string1: str
        string to be compared to string2
    string2: str
        string to be compared to string1

    Returns
    -------
    float
        similarity score between 0 and 1

    Example
    --------

    for a pre-joined dataset:

    >df.show()
    +---+--------+----------+
    | ID|Forename|Forename_2|
    +---+--------+----------+
    |  1|   Homer|      John|
    |  2|   Marge|      John|
    |  3|    Bart|      John|
    |  4|    Lisa|      John|
    |  5|  Maggie|      John|
    +---+--------+----------+

    >df = df.withColumn('Forename_jaro', jaro(F.col('Forename'), F.col('Forename_2')))
    >df.show()
    +---+--------+----------+-------------+
    | ID|Forename|Forename_2|Forename_jaro|
    +---+--------+----------+-------------+
    |  1|   Homer|      John|   0.48333332|
    |  2|   Marge|      John|          0.0|
    |  3|    Bart|      John|          0.0|
    |  4|    Lisa|      John|          0.0|
    |  5|  Maggie|      John|          0.0|
    +---+--------+----------+-------+-----+

    Example 2
    ---------

    used in a matchkey:

    MK = [linkage.jaro(F.col('First_Name_cen'), F.col('First_Name_ccs')) > 0.7,
        CEN.Last_Name_cen == CCS.Last_Name_ccs,
        CEN.Sex_cen == CCS.Sex_ccs,
        CEN.Resident_Age_cen == CCS.Resident_Age_ccs,
        CEN.Postcode_cen == CCS.Postcode_ccs]

    links = linkage.deterministic_linkage(df_l = CEN, df_r = CCS,
                                          id_l = 'Resident_ID_cen', id_r = 'Resident_ID_ccs',
                                          matchkeys = MK, out_dir = '/some_path/links')
    """

    return jellyfish.jaro_similarity(
        string1, string2) if string1 is not None and string2 is not None else None

###############################################################################


@F.udf(FloatType())
def jaro_winkler(string1, string2):
    """
    Applies the Jaro Winkler string similarity function to two strings and
    calculates a score between 0 and 1.

    This function works at the column level, and so needs to either be applied
    to two forename columns in an already-linked dataset, or as a join
    condition in a matchkey. See example for both scenarios outlined.

    Parameters
    ----------
    string1: str
        string to be compared to string2
    string2: str
        string to be compared to string1

    Returns
    -------
    float
        similarity score between 0 and 1

    Example
    --------

    >df.show()
    +---+---------+----------+
    | ID| Forename|Forename_2|
    +---+---------+----------+
    |  1|    David|     Emily|
    |  2|  Idrissa|     Emily|
    |  3|   Edward|     Emily|
    |  4|   Gordon|     Emily|
    |  5|     Emma|     Emily|
    +---+---------+----------+

    >df = df.withColumn('fnjaro_winkler', jaro_winkler(F.col('Forename'), F.col('Forename_2')))
    +---+---------+----------+--------------+
    | ID| Forename|Forename_2|fnjaro_winkler|
    +---+---------+----------+--------------+
    |  1|    David|     Emily|    0.46666667|
    |  2|  Idrissa|     Emily|    0.44761905|
    |  3|   Edward|     Emily|    0.45555556|
    |  4|   Gordon|     Emily|           0.0|
    |  5|     Emma|     Emily|     0.6333333|
    +---+---------+----------+--------------+

    Example 2
    ---------

    MK = [linkage.jaro_winkler(F.col('First_Name_cen'), F.col('First_Name_ccs')) > 0.7,
        CEN.Last_Name_cen == CCS.Last_Name_ccs,
        CEN.Sex_cen == CCS.Sex_ccs,
        CEN.Resident_Age_cen == CCS.Resident_Age_ccs,
        CEN.Postcode_cen == CCS.Postcode_ccs]

    links = linkage.deterministic_linkage(df_l = CEN, df_r = CCS,
                                          id_l = 'Resident_ID_cen', id_r = 'Resident_ID_ccs',
                                          matchkeys = MK, out_dir = '/user/username/cen_ccs_links')

    """

    return jellyfish.jaro_winkler_similarity(
        string1, string2) if string1 is not None and string2 is not None else None

###############################################################################


@F.udf(FloatType())
def difflib_sequence_matcher(string1, string2):
    """
    Applies the difflib.SequenceMatcher ratio() function to get the distance between two
    strings and calculates a score between 0 and 1 (1.0 if the sequences are identical,
<<<<<<< HEAD
    0.0 is they do not have anything in common).

    This function works at the column level, and so needs to either be applied to two
=======
    0.0 if they do not have anything in common). 
    
    This function works at the column level, and so needs to either be applied to two 
>>>>>>> ab763947
    forename columns in an already-linked dataset, or as a join condition in a matchkey.

    Parameters
    ----------
    string1: str
        string to be compared to string2
    string2: str
        string to be compared to string1

    Returns
    -------
    float
        similarity score between 0 and 1

    Example
    --------

    >df.show()
    +---+---------+----------+
    | ID| Forename|Forename_2|
    +---+---------+----------+
    |  1|    David|     Emily|
    |  2|  Idrissa|     Emily|
    |  3|   Edward|     Emily|
    |  4|   Gordon|     Emily|
    |  5|     Emma|     Emily|
    +---+---------+----------+

    >df = df.withColumn('sequence_matcher', difflib_sequence_matcher(F.col('Forename'),\
                                                                    F.col('Forename_2')))
    +---+---------+----------+----------------+
    | ID| Forename|Forename_2|sequence_matcher|
    +---+---------+----------+----------------+
    |  1|    David|     Emily|             0.2|
    |  2|  Idrissa|     Emily|      0.16666667|
    |  3|   Edward|     Emily|      0.18181819|
    |  4|   Gordon|     Emily|             0.0|
    |  5|     Emma|     Emily|      0.44444445|
    +---+---------+----------+----------------+

    """

    return SequenceMatcher(
        a=string1, b=string2) if string1 is not None and string2 is not None else None

###############################################################################
# linkage methods


def blocking(df1, df2, blocks, id_vars):
    """
    Combines two spark dataframes, based on a set of defined blocking criteria,
    to create a new dataframe of unique record pairs.

    Parameters
    ----------
    df1: DataFrame
    df2: DataFrame
    blocks: Dictionary
        pairs of variables from df1 and df2 to block on, each item is a new
        blocking pass.
    id_vars: List
        unique ID variables from df1 and df2

    Returns
    -------
    combined_blocks
      a new dataframe containing unique pairs of blocked records

    Example
    ------
    > id_vars = ['ID_1', 'ID_2']

    > blocks = {'pc_df1': 'pc_df2'}

    > df1.show()
    +----+-------+-------+------+
    |ID_1|age_df1|sex_df1|pc_df1|
    +----+-------+-------+------+
    |   1|      1|   Male|gu1111|
    |   2|      1| Female|gu1211|
    |   3|     56|   Male|gu2111|
    +----+-------+-------+------+

    > df2.show()
    +----+-------+-------+------+
    |ID_2|age_df2|sex_df2|pc_df2|
    +----+-------+-------+------+
    |   6|      2| Female|gu1211|
    |   5|     56|   Male|gu1411|
    |   4|      7| Female|gu1111|
    +----+-------+-------+------+

    > blocking(df1, df2, blocks, id_vars).show()
    +----+-------+-------+------+----+-------+-------+------+
    |ID_1|age_df1|sex_df1|pc_df1|ID_2|age_df2|sex_df2|pc_df2|
    +----+-------+-------+------+----+-------+-------+------+
    |   1|      1|   Male|gu1111|   4|      7| Female|gu1111|
    |   2|      1| Female|gu1211|   6|      2| Female|gu1211|
    |   3|     56|   Male|gu2111|   5|     56|   Male|gu2111|
    +----+-------+-------+------+----+-------+-------+------+
    """

    for index, (key, value) in enumerate(blocks.items(), 1):

        if index == 1:
            first_block = df1.join(df2, df1[key] == df2[value], how='inner')
            print(f"block {index} contains", str(
                first_block.count()), "records")

        if len(blocks.items()) == 1:
            combined_blocks = first_block

        elif index > 1:
            combined_blocks = df1.join(
                df2, df1[key] == df2[value], how='inner')
            print(f"block {index} contains", str(
                combined_blocks.count()), "records")
            combined_blocks = combined_blocks.union(
                first_block).drop_duplicates(id_vars)

    return combined_blocks

###############################################################################


def cluster_number(df, id_1, id_2):
    """
    Takes dataframe of matches with two id columns (id_1 and id_2) and assigns
    a cluster number to the dataframe based on the unique id pairings.

    PLEASE NOTE: this function relies on a sparksession that has been initiated with
    external graphframes JAR dependencies added to the session. Without this, you may
    encounter this exception when calling the function:

    java.lang.ClassNotFoundException: org.graphframes.GraphFramePythonAPI

    This can either be fixed by starting a sparksession from the `sessions` module of
    this package, or by adding the JAR files from within the graphframes-wrapper
    package to your spark session, by setting the "spark.jars" spark config parameter
    equal to the path to these JAR files.

    Parameters
    ----------
    df: DataFrame
        DataFrame to add new column 'Cluster_Number' to.
    id_1: string
        ID column of first DataFrame.
    id_2: string
        ID column of second DataFrame.

    Raises
    ------
    TypeError
        if variables 'id_1' or 'id_2' are not strings.

    Returns
    ------
    df: dataframe
        dataframe with cluster number

    Example
    -------
    >df.show()

    +---+---+
    |id1|id2|
    +---+---+
    | 1a| 2b|
    | 3a| 3b|
    | 2a| 1b|
    | 3a| 7b|
    | 1a| 8b|
    | 2a| 9b|
    +---+---+

    >linkage.cluster_number(df = df, id_1 = 'id1', id_2 = 'id2').show()

    +---+---+--------------+
    |id1|id2|Cluster_Number|
    +---+---+--------------+
    | 2a| 1b|             1|
    | 2a| 9b|             1|
    | 1a| 2b|             2|
    | 1a| 8b|             2|
    | 3a| 7b|             3|
    | 3a| 3b|             3|
    +---+---+--------------+
    """
    # Check variable types
    if not ((isinstance(df.schema[id_1].dataType, StringType))
            and (isinstance(df.schema[id_2].dataType, StringType))):
        raise TypeError('ID variables must be strings')

    # Set up spark checkpoint settings
    spark = SparkSession.builder.getOrCreate()
    username = os.getenv("HADOOP_USER_NAME")
    checkpoint_path = f"/user/{username}/checkpoints"
    spark.sparkContext.setCheckpointDir(checkpoint_path)

    # Stack all unique IDs datasets into one column called 'id'
    ids = df.select(id_1).union(df.select(id_2))
    ids = ids.select(id_1).distinct().withColumnRenamed(id_1, 'id')

    # Rename matched data columns ready for clustering
    matches = df.select(id_1, id_2).withColumnRenamed(
        id_1, 'src').withColumnRenamed(id_2, 'dst')

    # Create graph & get connected components / clusters
    try:
        graph = GraphFrame(ids, matches)

        cluster = graph.connectedComponents()

        # Update cluster numbers to be consecutive (1,2,3,4,... instead of 1,2,3,1000,1001...)
        lookup = cluster.select('component').dropDuplicates(['component']).withColumn(
            'Cluster_Number', F.rank().over(Window.orderBy("component"))).sort('component')
        cluster = cluster.join(lookup, on='component',
                               how='left').withColumnRenamed('id', id_1)

        # Join new cluster number onto matched pairs
        df = df.join(cluster, on=id_1, how='left').sort(
            'Cluster_Number').drop('component')

        return df

    except py4j.protocol.Py4JJavaError:
        print("""WARNING: A graphframes wrapper package installation has not been found!
        If you have not already done so, you will need to submit graphframes' JAR file
        dependency to your spark context. This can be found here:
        \nhttps://repos.spark-packages.org/graphframes/graphframes/0.6.0-spark2.3-s_2.11/
        graphframes-0.6.0-spark2.3-s_2.11.jar\nOnce downloaded,
        this can be submitted to your spark context via:
        spark.conf.set('spark.jars', path_to_jar_file) or by starting a sparksession from the
        sessions module of dlh_utils
        """)

###############################################################################


def extract_mk_variables(df, match_key):
    '''
    Extracts variables from matchkey join condition

    For example, would return ['first_name','last_name',date_of_birth'] for a
    matchkey using these components. Used in mk_drop(na) to exclude instances
    of null in any matchkey component columns.

    Parameters
    ----------
    df : dataframe
      Dataframe the to which matchkeys will be applied.
    match_key : list
      The join conditions as specified in matchkey

    Returns
    -------
    list
      list of components included in matchkey

    Raises
    -------
      None at present.
    '''

    mk_variables = re.split("[^a-zA-Z0-9_]", str(match_key))
    mk_variables = [x for x in mk_variables if x in df.columns]
    mk_variables = list(set(mk_variables))

    return mk_variables

###############################################################################


def mk_dropna(df, match_key):
    """
    Drops null values in variables included in matchkeys join conditions

    Improves efficiency of join by excluding records containing nulls in matchkey
    component columns as these records would not match. Also avoids skew resulting
    from nulls. Used in order_matchkeys() and matchkey_join()

    Parameters
    ----------
    df : dataframe
      Dataframe the to which matchkeys will be applied.
    match_key : list
      A list of join conditions (as specified in a matchkey(s)).

    Returns
    -------
    dataframe
      Dataframe with null values dropped from matchkey component variables.

    Raises
    -------
      None at present.

    See Also
    --------
    extract_mk_variables()
    """
    variables = extract_mk_variables(df, match_key)

    df = df.dropna(subset=variables)

    return df

###############################################################################


def order_matchkeys(df_l, df_r, mks, chunk=10):
    '''
    Orders matchkey components based on the number of matches made by each matchkey
    in ascending order

    Parameters
    ----------
    df_l : dataframe
      Left dataframe to which matchkeys will be applied.
    df_r : dataframe
      Right dataframe to which matchkeys will be applied.
    mks : list
      A list of join conditions (as specified in a matchkey(s))
    chunk, int
      default = 10

    Returns
    -------
    dataframe
      Dataframe with null values dropped from matchkey component variables.

    Raises
    -------
      None at present.

    '''
    mk_order = pd.DataFrame({
        'mks': mks,
        'supplied_order': [mk_n for mk_n, mk
                           in enumerate(mks)]
    })

    mks = ut.chunk_list(mks, chunk)

    mk_counts = pd.DataFrame(columns=[
        'supplied_order',
        'count'
    ])

    chunk_n = 0 - chunk

    for mk_chunk in mks:

        chunk_n += chunk

        df = da.union_all(*[
            (mk_dropna(df_l, mk).join(mk_dropna(df_r, mk),
                                      on=mk,
                                      how='inner')
             .withColumn('supplied_order', F.lit(mk_n + chunk_n))
             .select('supplied_order')
             )
            for mk_n, mk in enumerate(mk_chunk)
        ])

        df = (df
              .groupBy('supplied_order')
              .count()
              .toPandas()
              )

        mk_counts = (mk_counts
                     .append(df)
                     .reset_index(drop=True))

    mk_order = (mk_order
                .merge(mk_counts, on='supplied_order')
                .sort_values('count')
                )

    mk_order = list(mk_order['mks'])

    return mk_order

###############################################################################


def matchkey_join(df_l, df_r, id_l, id_r, match_key, mk_n=0):
    """
    Joins dataframes on matchkey retaining only 1:1 matches

    Joins left and right dataframes on specified matchkey. Retains only instances
    of 1:1 matches between left and right identifiers (i.e. where matches are
    unique and there is only one match candidate for each left and right identifier).
    Adds 'matchkey' column to record matchkey number.

    Parameters
    ----------
    df_l : dataframe
      left dataframe to be joined.
    df_r : dataframe
      right dataframe to be joined.
    id_l : string
      variable name of column containing left unique identifier
    id_r : string
      variable name of column containing right unique identifier
    match_key : list
      matchkey join conditions
    mk_n : int
      matchkey number (order of application)

    Returns
    -------
    dataframe
      dataframe of unique 1:1 joins on left and right dataframe. Retaining
      only left and right identifiers and matchkey number.

    Raises
    -------
      None at present.

    See Also
    --------
    mk_dropna()
    """
    # variables_l = extract_mk_variables(df_l,match_key)
    # variables_r = extract_mk_variables(df_r,match_key)

    # df_l = df_l.dropna(subset=variables_l)
    # df_r = df_r.dropna(subset=variables_r)

    df_l = mk_dropna(df_l, match_key)
    df_r = mk_dropna(df_r, match_key)

    df = (df_l
          .join(df_r, match_key, 'inner')
          .select(id_l, id_r)
          .dropDuplicates()
          .withColumn('matchkey', F.lit(mk_n))
          )

    df = da.filter_window(df, id_r, id_l, 'count', 1)
    df = da.filter_window(df, id_l, id_r, 'count', 1)

    return df

###############################################################################


def matchkey_dataframe(mks):
    """
    Creates dataframe of matchkeys and descriptions

    Takes a list of matchkeys. Assigns numbers to matchkeys based on order in list
    provided. Adds description of each matchkey from string manipulation of join
    condition.

    Parameters
    ----------
    mks : list
      list of matchkeys

    Returns
    -------
    dataframe
      Dataframe of matchkeys and descriptions.

    Raises
    -------
      None at present.
    """
    spark = SparkSession.builder.getOrCreate()

    mk_df = (spark.createDataFrame(
        pd.DataFrame(
            {
                'matchkey': [x for x, y in enumerate(mks, 1)],
                'description': [str(x) for x in mks],
            }
        )[['matchkey', 'description']]
    ).withColumn('description',
                 F.regexp_replace(
                     F.col('description'),
                     "(?:Column[<]b['])|(?:['][>][,] \
                 Column[<]b['])|(?:['][>])| ",
                     "")
                 ))

    return mk_df


###############################################################################


def assert_unique_matches(linked_ids, *identifier_col):
    """
    Asserts that all linkage results are unique (i.e. that there is 1:1 relationship
    between matched records).

    Note: This will return an AssertError if linkage results are not unique.

    Parameters
    ----------
    linked_ids : dataframe
      linked dataframe that includes unique identifier columns
    identifier_col: string or multiple strings
      column name(s) of unique identifiers in linked data

    """

    for column in identifier_col:

        assert (linked_ids
                .groupBy(column)
                .count()
                .select(F.max(F.col('count')))
                .collect()[0][0]
                ) == 1

###############################################################################


def assert_unique(df, column):
    '''
    Asserts whether a dataframe contains only one instance of each
    unique identifier, specified by the col argument.
    '''

    if not isinstance(column, list):
        column = [column]

    assert df.count() == df.dropDuplicates(subset=column).count()

###############################################################################


def matchkey_counts(linked_df):
    """
    Counts number of links made on each matchkey

    Returns dataframe of matchkey number and the number of matches made on
    each matchkey.

    Parameters
    ----------
    linked_df : dataframe
      dataframe returned by deterministic_linkage(). This will include variables:
      left identifier; right identifier and matchkey number

    Returns
    -------
    dataframe
      Dataframe of counts of matches achieved by matchkey number.

    Raises
    -------
      None at present.
    """

    return (linked_df
            .groupBy('matchkey')
            .count()
            .sort('count', ascending=False)
            )

###############################################################################


def clerical_sample(linked_ids, mk_df, df_l, df_r, id_l, id_r, n_ids=100):
    """
    Suffixes left and right dataframes with specified suffix. Joins raw data
    to linked identifier output of deterministic linkage. Returns a number of
    examples for each matchkey as specified.
    Parameters
    ----------
    linked_ids : dataframe
      dataframe returned by deterministic_linkage(). This will include variables:
      left identifier; right identifier and matchkey number.
    mk_df : dataframe
      dataframe returned by matchkey_dataframe(). This will include matchkey
      number and description
    df_l : dataframe
      left dataframe to be joined.
    df_r : dataframe
      right dataframe to be joined.
    id_l : string
      variable name of column containing left unique identifier
    id_r : string
      variable name of column containing right unique identifier
    n_ids : int, default = 100
      The number of identifier pairs sampled for each matchkey
    Returns
    -------
    dataframe
      Dataframe of deterministic linkage samples by matchkey.
    Raises
    -------
    None at present.

    See Also
    --------
    dataframes.union_all()
    """

    mks = sorted([x[0] for x in
                  linked_ids.select('matchkey').dropDuplicates().collect()])

    linked_ids = (linked_ids
                  .withColumn('random', F.rand())
                  .sort('random')
                  .drop('random'))

    linked_ids = [(linked_ids
                   .where(F.col('matchkey') == mk)
                   .select('matchkey', id_l, id_r)
                   .dropDuplicates()
                   .limit(n_ids))
                  for mk in mks]

    linked_ids = da.union_all(*linked_ids)

    review_df = (linked_ids
                 .join(df_l, id_l, 'inner')
                 .join(df_r, id_r, 'inner')
                 .join(mk_df, on='matchkey')
                 .sort('matchkey', id_l)
                 )

    lead_columns = ['matchkey', id_l, id_r]
    end_columns = ['description']

    review_df = (review_df
                 .select(lead_columns
                         + sorted([x for x in review_df.columns
                                   if x not in
                                   lead_columns + end_columns])
                         + end_columns)
                 )

    return review_df

############################################################################


'''
def deduplicate(df, record_id, mks, checkpoint=False):
    """
    Matches a dataframe to itself on a specified set of matchkeys. Returns
    either the unique records in your data, or the identified duplicates.

    Parameters
    ----------
    df : dataframe
    record_id : string
      name of unique identifier column in data
    mks : list
      either a single list of variables to match on, or a list of matchkeys
    checkpoint: boolean, default = False
      option to checkpoint the outputs (checkpointing will break up
      the amount of computation spark will have to do at once, aka the
      lineage, for efficiency) partway through matching

    Returns
    -------
    unique
      Dataframe of unique record ID pairs
    duplicates
      Dataframe of identified duplicate records

    Raises
    -------
      None at present.

    Example
    -------
    > CCS.count()
    10550

    > deduplicate_keys = [['First_Name','Last_Name', 'Resident_Age', 'Postcode'],
                         ['First_Name','Last_Name', 'Resident_Age','Postcode', 'Address']]

    > CCS = linkage.deduplicate(df = CCS, record_id = 'Resident_ID', mks = deduplicate_keys)[0]

    > CCS.count()
    10487
    """

    # check to see if matchkeys are passed as a list of lists
    if any(isinstance(matchkey, list) for matchkey in mks) is False:
        mks = [mks]

    df2 = da.suffix_columns(df, suffix='_2')

    for count, matchkey in enumerate(mks, 1):

        print(f"\nLinking on matchkey number {count}")

        mk_df2 = [x + "_2" for x in MK]

        duplicates = df.join(df2, on=[df[x] == df2[y] for x, y in zip(MK, mk_df2)],
                             how='inner')

        duplicates = duplicates.withColumn('matchkey', F.lit(count))

        if count == 1:

            matches = duplicates

        else:
            matches = matches.union(duplicates)

        if checkpoint:
            if (count % 20) == 0:
                matches = matches.checkpoint

    duplicates = matches.filter(f"{record_id} != {record_id}_2")

    duplicates = duplicates.withColumn(f"{record_id}_min",
                                       F.least(*[f"{record_id}", f"{record_id}_2"]))\
        .withColumn(f"{record_id}_max",
                    F.greatest(*[f"{record_id}", f"{record_id}_2"]))

    duplicates = duplicates.selectExpr(f"{record_id}_min AS {record_id}",
                                       f"{record_id}_max AS {record_id}_2",
                                       "matchkey")

    duplicates = duplicates.drop_duplicates([f"{record_id}", f"{record_id}_2"])

    unique = df.join(duplicates, how="left_anti",
                     on=(df[f"{record_id}"] == duplicates[f"{record_id}"])
                     | (df[f"{record_id}"] == duplicates[f"{record_id}_2"]))

    return unique, duplicates
'''
############################################################################


def deterministic_linkage(df_l, df_r, id_l, id_r, matchkeys, out_dir):
    '''
    Performs determistic linkage of two dataframes given a list of matchkeys /
    join conditions. Returns a dataframe of the linked identifers of left and
    right dataframes,together with the numeric identifier of the matchkey / join
    condition on which the link was achieved. Also saves a parquet of linked
    identifiers in specified directory.

    Parameters
    ----------
    df_l : dataframe
      Left dtaframe to be linked
    df_r : dataframe
      Right dtaframe to be linked
    id_l : string
      Unique identifier in left dataframe
    id_r : string
      Unique identifier in right dataframe
    matchkeys : list
      A list of join conditions to be sequentially applied in linkage
    out_dir : string
      Specified file path for the directory in which parquet of linked identifiers
      will be saved and which will be used in processing the linkage.

    Returns
    -------
    list
      a dataframe of the linked identifers of left and right dataframes,together with
      the numeric identifier of the matchkey / join condition on which the link was
      achieved. Also saves a parquet of linked identifiers in out_dir.

    Raises
    -------
      None at present.

    Example
    -------

    > MK1 = [CEN.Full_Name_cen == CCS.Full_Name_ccs,
            CEN.Sex_cen == CCS.Sex_ccs,
            CEN.Postcode_cen == CCS.Postcode_ccs]

    > MK2 = [CEN.First_Name_cen == CCS.First_Name_ccs,
             CEN.Last_Name_cen == CCS.Last_Name_ccs,
             CEN.Sex_cen == CCS.Sex_ccs,
             CEN.Postcode_cen == CCS.Postcode_ccs]

    > matchkeys = [MK1, MK2, MK3, MK4, MK5]

    > links = linkage.deterministic_linkage(df_l = CEN, df_r = CCS,
                                            id_l = 'Resident_ID_cen', id_r = 'Resident_ID_ccs',
                                            matchkeys = matchkeys, out_dir = '/path_to_file')

    MATCHKEY 1
    matches on matchkey:  2815
    total matches:  2815
    left residual:  997186
    right residual:  7663

    MATCHKEY 2
    matches on matchkey:  384
    total matches:  3199
    left residual:  996802
    right residual:  7279

    > links.show()
    +--------------------+--------------------+--------+
    |     Resident_ID_cen|     Resident_ID_ccs|matchkey|
    +--------------------+--------------------+--------+
    |C1075168650487354680|C5417150230708747120|       1|
    |C1111234343783150025|C6146302309226089123|       1|
    |C1338540771296365051|C8521797154702755129|       1|
    |C1604818046072784138|C3975523078369491788|       1|
    +--------------------+--------------------+--------+
    '''

    use_parquet = out_dir is not None

    # control for file path format
    if use_parquet and out_dir[-1] == "/":
        out_dir = out_dir[:-1]

    # count of unique ids in left df
    df_l_count = (df_l
                  .select(id_l)
                  .drop_duplicates()
                  ).count()
    # count of unique ids in right df
    df_r_count = (df_r
                  .select(id_r)
                  .drop_duplicates()
                  ).count()
    # initial count of matches
    count = 0

    for index, matchkey in enumerate(matchkeys, 1):

        if index == 1:
            match_data = matchkey_join(
                df_l, df_r, id_l, id_r, matchkey, index
            )
            # writes first matchkey to parquet
            if use_parquet:
                ut.write_format(
                    match_data,
                    'parquet',
                    f"{out_dir}/linked_identifiers",
                    mode='overwrite'
                )
            else:
                out_df = match_data

        else:
            # reads previous matches
            # used in left anti join to ignore matched records
            if use_parquet:
                matches = ut.read_format('parquet',
                                         f"{out_dir}/linked_identifiers")
            else:
                matches = out_df

            last_count = count
            count = matches.count()

            print("\nMATCHKEY", index - 1)
            print("matches on matchkey: ", count - last_count)
            print("total matches: ", count)
            print("left residual: ", df_l_count - count)
            print("right residual: ", df_r_count - count)

            # appends subsequent matches to initial parquet
            match_data = matchkey_join(
                df_l.join(matches, id_l, 'left_anti'),
                df_r.join(matches, id_r, 'left_anti'),
                id_l, id_r, matchkey, index
            )
            if use_parquet:
                ut.write_format(
                    match_data,
                    'parquet',
                    f"{out_dir}/linked_identifiers",
                    mode='append'
                )
            else:
                out_df = out_df.union(match_data)

    # reads and returns final matches
    if use_parquet:
        matches = ut.read_format('parquet', f"{out_dir}/linked_identifiers")
    else:
        matches = out_df

    last_count = count
    count = matches.count()

    print("\nMATCHKEY", index)
    print("matches on matchkey: ", count - last_count)
    print("total matches: ", count)
    print("left residual: ", df_l_count - count)
    print("right residual: ", df_r_count - count)

    return matches<|MERGE_RESOLUTION|>--- conflicted
+++ resolved
@@ -391,15 +391,9 @@
     """
     Applies the difflib.SequenceMatcher ratio() function to get the distance between two
     strings and calculates a score between 0 and 1 (1.0 if the sequences are identical,
-<<<<<<< HEAD
-    0.0 is they do not have anything in common).
+    0.0 if they do not have anything in common).
 
     This function works at the column level, and so needs to either be applied to two
-=======
-    0.0 if they do not have anything in common). 
-    
-    This function works at the column level, and so needs to either be applied to two 
->>>>>>> ab763947
     forename columns in an already-linked dataset, or as a join condition in a matchkey.
 
     Parameters
