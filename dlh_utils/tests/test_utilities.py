'''
Pytesting on Linkage functions.
'''

from pyspark.sql import SparkSession
import pyspark.sql.functions as F
from pyspark.sql.types import StructType,StructField,StringType,LongType,FloatType,IntegerType, DoubleType, TimestampType
import pandas as pd
from pandas.util.testing import assert_frame_equal
import numpy as np
import pytest
from chispa import assert_df_equality
<<<<<<< HEAD
from dlh_utils.utilities import describe_metrics, value_counts, \
  regex_match, pandas_to_spark, search_files
import datetime as dt
import os
=======
from dlh_utils.utilities import describe_metrics, value_counts, regex_match, chunk_list
>>>>>>> bfd2e5bf

pytestmark = pytest.mark.usefixtures("spark")

#############################################################################

class TestDescribeMetrics(object):

    def test_expected(self,spark):
        df = spark.createDataFrame(
          (
              pd.DataFrame(
                  {
                      "colA": ["A", "A", "B", None, "C", "C", "C", None],
                      "colB": [None, 1, 2, 3, 4, 5, 6, 7]
                  }
              )
          )
      )
        result_df = describe_metrics(df, output_mode='pandas')
        intended_df = pd.DataFrame(
          {
              "variable": ["colA", "colB"],
              "type": ["string", "double"],
              "count": [8, 8],
              "distinct": [3, 8],
              "percent_distinct": [37.5, 100],
              "null": [2, 1],
              "percent_null": [25, 12.5],
              "not_null": [6, 7],
              "percent_not_null": [75, 87.5]
          }
      )
        assert_frame_equal(result_df, intended_df)

#############################################################################

class TestValueCounts(object):

    def test_expected(self,spark):
        df = spark.createDataFrame(
          (
              pd.DataFrame(
                  {
                      "colA": ["A", "A", "B", None, "C", "C", "C", None],
                      "colB": [None, 1, 2, 3, 3, 5, 5, 6]
                  }
              )
          )
      )
        result_df = value_counts(df, limit=6, output_mode='pandas')
        intended_df = pd.DataFrame(
          {
              "colA": ["C", None, "A", "B", "", ""],
              "colA_count": [3, 2, 2, 1, 0, 0],
              "colB": [3.0, 5.0, 1.0, 2.0, 6.0, np.NaN],
              "colB_count": [2, 2, 1, 1, 1, 1]
          }
      )
        assert_frame_equal(result_df, intended_df)


#############################################################################

class TestRegexMatch(object):

    def test_expected(self,spark):
        df = spark.createDataFrame(
          (
              pd.DataFrame(
                  {
                      "colA": ["abc123_hello", "", None],
                      "colB": [" abc123_hello", "", None],
                      "colC": ["123_hello", "", None],
                      "colD": ["abc_hello", "", None],
                      "colE": ["abc123hello", "", None],
                      "colF": ["abc123", "", None],
                      "colG": ["abc123_hello", "abc123_hello", "abc123_hello"],
                  }
              )
          )
      )
        regex = "^[a-z]*[0-9]+_"
        result = regex_match(df, regex, limit=10000, cut_off=0.0)
        assert result == ['colA', 'colC', 'colG']
        result = regex_match(df, regex, limit=10000, cut_off=0.6)
        assert result == ['colG']

#############################################################################

<<<<<<< HEAD
class TestPandasToSpark(object):
    def test_expected(self,spark):
        pandas_df = pd.DataFrame(
            {
                "colDate": ["19000101"],
                "colInt": [1],
                "colBigInt": [1],
                "colFloat": [1.0],
                "colBigFloat": [1.0],
                "colString": ["hello"]
            }
        )
        pandas_df["colDate"] = pandas_df["colDate"].astype("datetime64[ns]")
        pandas_df["colInt"] = pandas_df["colInt"].astype("int32")
        pandas_df["colBigInt"] = pandas_df["colInt"].astype("int64")
        pandas_df["colFloat"] = pandas_df["colFloat"].astype("float32")
        pandas_df["colBigFloat"] = pandas_df["colBigFloat"].astype("float64")
        result_df = pandas_to_spark(pandas_df)
      
        intended_schema = StructType(
            [
                StructField("colDate", TimestampType(), True),
                StructField("colInt", IntegerType(), True),
                StructField("colBigInt", LongType(), True),
                StructField("colFloat", FloatType(), True),
                StructField("colBigFloat", DoubleType(), True),
                StructField("colString", StringType(), True),
            ]
        )
        date_val = dt.datetime(1900, 1, 1, 0, 0)
        intended_data = [
            [date_val, 1, 1, 1.0, 1.0, "hello"],
        ]

        intended_df = spark.createDataFrame(intended_data, intended_schema)

        assert_df_equality(result_df, intended_df, ignore_row_order=True)
        
class TestSearchFiles(object):
    def test_expected(self, spark):
        path = os.path.dirname(os.path.realpath(__file__))
        result = search_files(path, "import")
        assert sorted(list(result.keys())) == sorted(['test_formatting.py', 'test_linkage.py', 'test_profiling.py', 'test_standardisation.py', 'test_dataframes.py', 'test_flags.py', 'test_utilities.py', 'conftest.py'])
=======
class TestChunkList(object):

    def test_expected(self, spark):
        data = [0, 1, 2, 3, 4, 5, 6, 7, 8, 9, 10]
        result = chunk_list(data, 4)
        assert result == [
          [0, 1, 2, 3],
          [4, 5, 6, 7],
          [8, 9, 10]
        ]
>>>>>>> bfd2e5bf
<|MERGE_RESOLUTION|>--- conflicted
+++ resolved
@@ -10,14 +10,10 @@
 import numpy as np
 import pytest
 from chispa import assert_df_equality
-<<<<<<< HEAD
 from dlh_utils.utilities import describe_metrics, value_counts, \
-  regex_match, pandas_to_spark, search_files
+regex_match, pandas_to_spark, search_files, chunk_list
 import datetime as dt
 import os
-=======
-from dlh_utils.utilities import describe_metrics, value_counts, regex_match, chunk_list
->>>>>>> bfd2e5bf
 
 pytestmark = pytest.mark.usefixtures("spark")
 
@@ -107,7 +103,6 @@
 
 #############################################################################
 
-<<<<<<< HEAD
 class TestPandasToSpark(object):
     def test_expected(self,spark):
         pandas_df = pd.DataFrame(
@@ -145,15 +140,18 @@
         intended_df = spark.createDataFrame(intended_data, intended_schema)
 
         assert_df_equality(result_df, intended_df, ignore_row_order=True)
-        
+
+#############################################################################
+
 class TestSearchFiles(object):
     def test_expected(self, spark):
         path = os.path.dirname(os.path.realpath(__file__))
         result = search_files(path, "import")
         assert sorted(list(result.keys())) == sorted(['test_formatting.py', 'test_linkage.py', 'test_profiling.py', 'test_standardisation.py', 'test_dataframes.py', 'test_flags.py', 'test_utilities.py', 'conftest.py'])
-=======
+
+#############################################################################
+
 class TestChunkList(object):
-
     def test_expected(self, spark):
         data = [0, 1, 2, 3, 4, 5, 6, 7, 8, 9, 10]
         result = chunk_list(data, 4)
@@ -162,4 +160,3 @@
           [4, 5, 6, 7],
           [8, 9, 10]
         ]
->>>>>>> bfd2e5bf
