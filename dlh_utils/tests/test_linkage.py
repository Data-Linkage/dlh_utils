'''
Pytesting on Linkage functions
'''

import pyspark
from pyspark.sql import SparkSession
import pyspark.sql.functions as F
from pyspark.sql.types import StructType,StructField,StringType,LongType,IntegerType
import pandas as pd
import pytest
import chispa
from chispa import assert_df_equality
from dlh_utils.linkage import order_matchkeys,matchkey_join,extract_mk_variables,\
demographics,demographics_compare,assert_unique_matches,matchkey_counts,\
matchkey_dataframe,alpha_name

pytestmark = pytest.mark.usefixtures("spark")

#############################################################################

class TestOrderMatchkeys(object):

    def test_expected(self,spark):

        dfo = spark.createDataFrame(
            (pd.DataFrame({
                "uprn": ['1', '2', '3', '4', '5', '6', '7', '8', '9', '10', '11', '12', '13',\
                         '14', '15','16', '17', '18', '19', '20'],

                "first_name": ['aa', 'ba', 'ab', 'bb', 'aa', 'ax', 'cr', 'cd', 'dc', 'dx',
                               'ag', 'rd', 'rf', 'rg', 'rr', 'dar', 'dav', 'dam', 'dax', 'dev'],

                "last_name": ['fr', 'gr', 'fa', 'ga', 'gx', 'mx', 'ra', 'ga', 'fg', 'gx', 'mr',
                              'pr', 'ar', 'to', 'lm', 'pr', 'pf', 'se', 'xr', 'xf']
          })))

        dffn = spark.createDataFrame(
            (pd.DataFrame({
                "uprn": ['1', '2', '3', '4', '5', '6', '7', '8', '9', '10', '11', '12', '13',\
                         '14', '15','16', '17', '18', '19', '20'],

                "first_name": ['ax', 'bx', 'ad', 'bd', 'ar', 'ax', 'cr', 'cd', 'dc', 'dx',
                               'ag', 'rd', 'rf', 'rg', 'rr', 'dar', 'dav', 'dam', 'dax', 'dev'],

                "last_name": ['fr', 'gr', 'fa', 'ga', 'gx', 'mx', 'ra', 'ga', 'fg', 'gx', 'mr',
                              'pr', 'ar', 'to', 'lm', 'pr', 'pf', 'se', 'xr', 'xf']
          })))

        mks = [
            [F.substring(dfo['first_name'], 1, 1) == F.substring(dffn['first_name'], 1, 1),
             F.substring(dfo['last_name'], 1, 1) == F.substring(dffn['last_name'], 1, 1)],

            [F.substring(dfo['first_name'], 1, 1) == F.substring(dffn['first_name'], 1, 1),
                dfo['last_name'] == dffn['last_name']],
            [dfo['first_name'] == dffn['first_name'],
                dfo['last_name'] == dffn['last_name']]
      ]

        test_df = pd.DataFrame({
            'mks': mks,
            'count': [(dfo.join(dffn, on=mk, how='inner')).count()
                    for mk in mks]
      })

        intended_list = [
            [dfo['first_name'] == dffn['first_name'],dfo['last_name'] == dffn['last_name']],
            [F.substring(dfo['first_name'], 1, 1) == F.substring(dffn['first_name'], 1, 1),
                dfo['last_name'] == dffn['last_name']],
            [F.substring(dfo['first_name'], 1, 1) == F.substring(dffn['first_name'], 1, 1),
             F.substring(dfo['last_name'], 1, 1) == F.substring(dffn['last_name'], 1, 1)]
         ]

        result_list = order_matchkeys(dfo, dffn, mks)

        assert result_list[0] and intended_list[0]
        assert result_list[1] and intended_list[1]
        assert result_list[2] and intended_list[2]

##############################################################################

class TestMatchkeyJoin(object):

    def test_expected(self,spark):

        test_df_1 = spark.createDataFrame(
            (pd.DataFrame({
                "l_id": ['1', '2', '3', '4', '5', '6', '7', '8', '9', '10', '11', '12', '13',\
                         '14', '15', '16', '17', '18', '19', '20'],

                "first_name": ['aa', 'ba', 'ab', 'bb', 'aa', 'ax', 'cr', 'cd', 'dc', 'dx',
                               'ag', 'rd', 'rf', 'rg', 'rr', 'dar', 'dav', 'dam', 'dax', 'dev'],

                "last_name": ['fr', 'gr', 'fa', 'ga', 'gx', 'mx', 'ra', 'ga', 'fg', 'gx', 'mr',
                              'pr', 'ar', 'to', 'lm', 'pr', 'pf', 'se', 'xr', 'xf']
            })))

        test_df_2 = spark.createDataFrame(
            (pd.DataFrame({
                "r_id": ['1', '2', '3', '4', '5', '6', '7', '8', '9', '10', '11', '12', '13',\
                         '14', '15', '16', '17', '18', '19', '20'],

                "first_name": ['ax', 'bx', 'ad', 'bd', 'ar', 'ax', 'cr', 'cd', 'dc', 'dx',
                               'ag', 'rd', 'rf', 'rg', 'rr', 'dar', 'dav', 'dam', 'dax', 'dev'],

                "last_name": ['fr', 'gr', 'fa', 'ga', 'gx', 'mx', 'ra', 'ga', 'fg', 'gx', 'mr',
                              'pr', 'ar', 'to', 'lm', 'pr', 'pf', 'se', 'xr', 'xf']
            })))

        mks = [
            [test_df_1['first_name'] == test_df_2['first_name'],
             test_df_1['last_name'] == test_df_2['last_name']],

            [F.substring(test_df_1['first_name'], 1, 1) == F.substring(test_df_2['first_name'],\
                                                                       1, 1),
                test_df_1['last_name'] == test_df_2['last_name']],

            [F.substring(test_df_1['first_name'], 1, 1) == F.substring(test_df_2['first_name'],\
                                                                       1, 1),
                F.substring(test_df_1['last_name'], 1, 1) == F.substring(test_df_2['last_name'],\
                                                                         1, 1)]
        ]

        intended_schema = StructType([
                    StructField("l_id",StringType(),True),
                    StructField("r_id",StringType(),True),
                    StructField("matchkey",IntegerType(),False)
        ])

        intended_data =[['7', '7', 1],
                        ['15', '15', 1],
                        ['8', '8', 1],
                        ['5', '5', 1],
                        ['18', '18', 1],
                        ['9', '9', 1],
                        ['10', '10', 1],
                        ['12', '12', 1],
                        ['13', '13', 1],
                        ['14', '14', 1]]

        intended_df = spark.createDataFrame(intended_data, intended_schema)

        result_df = matchkey_join(test_df_1, test_df_2, 'l_id', 'r_id', mks[2], 1)

        assert_df_equality(intended_df,result_df)

#####################################################################

class TestExtractMkVariables():

    def test_expected(self,spark):

        test_df_l = spark.createDataFrame(
            (pd.DataFrame({
                "l_id": ['1', '2', '3', '4', '5', '6', '7', '8', '9', '10', '11', '12', '13',\
                         '14', '15', '16', '17', '18', '19', '20'],

                "first_name": ['aa', 'ba', 'ab', 'bb', 'aa', 'ax', 'cr', 'cd', 'dc', 'dx',
                               'ag', 'rd', 'rf', 'rg', 'rr', 'dar', 'dav', 'dam', 'dax', 'dev'],

                "last_name": ['fr', 'gr', 'fa', 'ga', 'gx', 'mx', 'ra', 'ga', 'fg', 'gx', 'mr',
                              'pr', 'ar', 'to', 'lm', 'pr', 'pf', 'se', 'xr', 'xf']
            })))

        test_df_r = spark.createDataFrame(
            (pd.DataFrame({
                "r_id": ['1', '2', '3', '4', '5', '6', '7', '8', '9', '10', '11', '12', '13',\
                         '14', '15', '16', '17', '18', '19', '20'],

                "first_name": ['ax', 'bx', 'ad', 'bd', 'ar', 'ax', 'cr', 'cd', 'dc', 'dx',
                               'ag', 'rd', 'rf', 'rg', 'rr', 'dar', 'dav', 'dam', 'dax', 'dev'],

                "last_name": ['fr', 'gr', 'fa', 'ga', 'gx', 'mx', 'ra', 'ga', 'fg', 'gx', 'mr',
                              'pr', 'ar', 'to', 'lm', 'pr', 'pf', 'se', 'xr', 'xf']
            })))

        mks = [
            [test_df_l['first_name'] == test_df_r['first_name'],
             test_df_l['last_name'] == test_df_r['last_name']],

            [F.substring(test_df_l['first_name'], 1, 1) == F.substring(test_df_r['first_name'],\
                                                                       1, 1),
                test_df_l['last_name'] == test_df_r['last_name']],

            [F.substring(test_df_l['first_name'], 1, 1) == F.substring(test_df_r['first_name'],\
                                                                       1, 1),
                F.substring(test_df_l['last_name'], 1, 1) == F.substring(test_df_r['last_name'],\
                                                                         1, 1)]
        ]

        intended_list = sorted(['first_name','last_name'])

        result_list = sorted(extract_mk_variables(test_df_l, mks))

        assert result_list == intended_list

#############################################################################
#
# unable to do pytest on the following code as function 'deterministic_linkage()'
# is missing the argument 'out_dir'
#
#def test_deterministic_linkage():
#   spark = SparkSession.builder.getOrCreate()
#    df_l = spark.createDataFrame(
#        (pd.DataFrame({
#            "l_id": ['1', '2', '3', '4', '5', '6', '7', '8', '9', '10', '11', '12', '13',\
#                     '14', '15', '16', '17', '18', '19', '20'],
#
#            "first_name": ['aa', 'ba', 'ab', 'bb', 'aa', 'ax', 'cr', 'cd', 'dc', 'dx',
#                           'ag', 'rd', 'rf', 'rg', 'rr', 'dar', 'dav', 'dam', 'dax', 'dev'],
#
#            "last_name": ['fr', 'gr', 'fa', 'ga', 'gx', 'mx', 'ra', 'ga', 'fg', 'gx', 'mr',
#                          'pr', 'ar', 'to', 'lm', 'pr', 'pf', 'se', 'xr', 'xf']
#        })))
#
#    df_r = spark.createDataFrame(
#        (pd.DataFrame({
#            "r_id": ['1', '2', '3', '4', '5', '6', '7', '8', '9', '10', '11', '12', '13',\
#                    '14', '15', '16', '17', '18', '19', '20'],
#
#            "first_name": ['ax', 'bx', 'ad', 'bd', 'ar', 'ax', 'cr', 'cd', 'dc', 'dx',
#                           'ag', 'rd', 'rf', 'rg', 'rr', 'dar', 'dav', 'dam', 'dax', 'dev'],
#
#            "last_name": ['fr', 'gr', 'fa', 'ga', 'gx', 'mx', 'ra', 'ga', 'fg', 'gx', 'mr',
#                          'pr', 'ar', 'to', 'lm', 'pr', 'pf', 'se', 'xr', 'xf']
#        })))
#
#    mks = [
#        [df_l['first_name'] == df_r['first_name'],
#         df_l['last_name'] == df_r['last_name']],
#
#        [F.substring(df_l['first_name'], 1, 1) == F.substring(df_r['first_name'], 1, 1),
#            df_l['last_name'] == df_r['last_name']],
#
#        [F.substring(df_l['first_name'], 1, 1) == F.substring(df_r['first_name'], 1, 1),
#            F.substring(df_l['last_name'], 1, 1) == F.substring(df_r['last_name'], 1, 1)]
#    ]
#
#    result_df = deterministic_linkage(df_l, df_r, 'l_id', 'r_id', mks).filter(F.col('l_id') <= 5)\
#                                                                      .where(F.col('matchkey')\
#                                                                       == 1)
#                                                                      .count()==5
#
#    assert ((deterministic_linkage(df_l, df_r, 'l_id', 'r_id', mks)
#             .filter(F.col('l_id') <= 5))
#            .where(F.col('matchkey') == 1)
#            .count() == 5)
#
#    assert ((deterministic_linkage(df_l, df_r, 'l_id', 'r_id', mks)
#             .filter(F.col('l_id') > 5))
#            .where(F.col('matchkey') == 0)
#            .count() == 15)
#
###################################################################

class TestDemographics():

    def test_expected(self,spark):

        test_df_raw = spark.createDataFrame(
            (pd.DataFrame({
                "id": [x for x in range(40)],
                "sex": (['M']*20)+(['F']*20),
                "age_group": (['10-20']*10)+(['20-30']*10)+(['30-40']*10)+(['50-60']*10),
            }))).select('id','sex','age_group')

        intended_data_raw = spark.createDataFrame(
            (pd.DataFrame({
                'variable': ['age_group','age_group','age_group','age_group','sex','sex'],
                'value': ['10-20','20-30','30-40','50-60','F','M'],
                'count': [10,10,10,10,20,20],
                'total_count': [40,40,40,40,40,40]
            }))).select('variable','value','count','total_count')

        result_df_raw = demographics(*['sex', 'age_group'],
                               df=test_df_raw, identifier='id')

        assert_df_equality(intended_data_raw,result_df_raw,ignore_nullable = True,\
                           ignore_schema = True)

        test_df_linked = spark.createDataFrame(
            (pd.DataFrame({
                "id": [x for x in range(20)],
                "sex": (['M']*10)+(['F']*10),
                "age_group": (['10-20']*5)+(['20-30']*5)+(['30-40']*5)+(['50-60']*5),
            }))).select('id','sex','age_group')

        intended_data_linked = spark.createDataFrame(
            (pd.DataFrame({
                'variable': ['age_group','age_group','age_group','age_group','sex','sex'],
                'value': ['10-20','20-30','30-40','50-60','F','M'],
                'count': [5,5,5,5,10,10],
                'total_count': [20,20,20,20,20,20]
            }))).select('variable','value','count','total_count')

        result_df_linked = demographics(*['sex', 'age_group'],
                                  df=test_df_linked, identifier='id')

        assert_df_equality(intended_data_linked,result_df_linked,ignore_nullable = True,\
                           ignore_schema = True)

####################################################################

class TestDemographicsCompare():

    def test_expected(self,spark):

        spark = SparkSession.builder.getOrCreate()

        df_raw = spark.createDataFrame(
            (pd.DataFrame({
                "id": [x for x in range(40)],
                "sex": (['M']*20)+(['F']*20),
                "age_group": (['10-20']*10)+(['20-30']*10)+(['30-40']*10)+(['50-60']*10),
            })))

        df_linked = spark.createDataFrame(
            (pd.DataFrame({
                "id": [x for x in range(20)],
                "sex": (['M']*10)+(['F']*10),
                "age_group": (['10-20']*5)+(['20-30']*5)+(['30-40']*5)+(['50-60']*5),
            })))

        test_raw = demographics(*['sex', 'age_group'],
                               df=df_raw, identifier='id')

        test_linked = demographics(*['sex', 'age_group'],
                                  df=df_linked, identifier='id')

        intended_data = spark.createDataFrame(
            (pd.DataFrame({
                'variable': ['age_group','age_group','age_group','age_group','sex','sex'],
                'value': ['10-20','20-30','30-40','50-60','F','M'],
                'count_raw': [10,10,10,10,20,20],
                'total_count_raw': [40,40,40,40,40,40],
                'count_linked': [5,5,5,5,10,10],
                'total_count_linked': [20,20,20,20,20,20],
                'match_rate': [0.5,0.5,0.5,0.5,0.5,0.5],
                'proportional_count': [5,5,5,5,10,10],
                'proportional_discrepency': [0.0,0.0,0.0,0.0,0.0,0.0]
            }))).select('variable','value','count_raw','total_count_raw','count_linked',
                        'total_count_linked','match_rate','proportional_count',
                        'proportional_discrepency')

        result_df = demographics_compare(test_raw, test_linked)

        assert_df_equality(intended_data,result_df,ignore_nullable = True,ignore_schema = True)

        df_raw = spark.createDataFrame(
            (pd.DataFrame({
                "id": [x for x in range(40)],
                "sex": (['M']*20)+(['F']*20),
                "age_group": (['10-20']*10)+(['20-30']*10)+(['30-40']*10)+(['50-60']*10),
            })))

        df_linked = spark.createDataFrame(
            (pd.DataFrame({
                "id": [x for x in range(20)],
                "sex": (['M']*15)+(['F']*5),
                "age_group": (['10-20']*5)+(['20-30']*5)+(['30-40']*5)+(['50-60']*5),
            })))

        test_dem_raw1 = demographics(*['sex', 'age_group'],
                               df=df_raw, identifier='id')

        test_dem_linked1 = demographics(*['sex', 'age_group'],
                               df=df_linked, identifier='id')

        intended_data1 = spark.createDataFrame(
            (pd.DataFrame({
                'variable': ['age_group','age_group','age_group','age_group','sex','sex'],
                'value': ['10-20','20-30','30-40','50-60','F','M'],
                'count_raw': [10,10,10,10,20,20],
                'total_count_raw': [40,40,40,40,40,40],
                'count_linked': [5,5,5,5,5,15],
                'total_count_linked': [20,20,20,20,20,20],
                'match_rate': [0.5,0.5,0.5,0.5,0.5,0.5],
                'proportional_count': [5,5,5,5,10,10],
                'proportional_discrepency': [0.0,0.0,0.0,0.0,-0.5,0.5]
            }))).select('variable','value','count_raw','total_count_raw','count_linked',
                        'total_count_linked','match_rate','proportional_count',
                        'proportional_discrepency')


        result_df1 = demographics_compare(test_dem_raw1, test_dem_linked1)

        assert_df_equality(intended_data1,result_df1,ignore_nullable = True,ignore_schema = True)

####################################################################

class TestAssertUniqueMatches():

    def test_expected(self,spark):

        test_df = spark.createDataFrame(
            (pd.DataFrame({
                "id_l": ['1', '2', '3', '4', '5'],
                "id_r": ['a', 'b', 'c', 'd', 'e'],
            })))

        intended_df = None

        result_df = assert_unique_matches(test_df, 'id_l', 'id_r')

        assert result_df == intended_df

        x = 0
        try:
            assert_unique_matches(test_df, 'id_l', 'id_r')
        except:
            x = 1
        assert x == 0

        df = spark.createDataFrame(
            (pd.DataFrame({
                "id_l": ['1', '1', '3', '4', '5'],
                "id_r": ['a', 'b', 'c', 'd', 'd'],
            })))

        x = 0
        try:
            assert_unique_matches(df, 'id_l', 'id_r')
        except:
            x = 1
        assert x == 1

###############################################################

class TestMatchkeyCounts(object):

    def test_expected(self,spark):

        test_df = spark.createDataFrame(
            (pd.DataFrame({
                "matchkey": ['1', '1', '3', '4', '4'],
                "id_r": ['a', 'b', 'c', 'd', 'e'],
            }))).select("matchkey","id_r")

        intended_df = spark.createDataFrame(
            (pd.DataFrame({
                "matchkey": ['1', '4', '3'],
                "count": [2,2,1]
            }))).select("matchkey","count")


        result_df = (matchkey_counts(test_df)
              )

        assert_df_equality(intended_df,result_df, ignore_nullable = True, ignore_row_order = True)

###############################################################

class TestMatchkeyDataframe(object):

    def test_expected(self,spark):

        df_l = spark.createDataFrame(
            (pd.DataFrame({
                "first_name": ['test']*10,
                "last_name": ['test']*10,
                "uprn": ['test']*10,
                "date_of_birth": ['test']*10,
            })))

        df_r = spark.createDataFrame(
            (pd.DataFrame({
                "first_name": ['test']*10,
                "last_name": ['test']*10,
                "uprn": ['test']*10,
                "date_of_birth": ['test']*10,
            })))

        mks = [
            [
                df_l['first_name'] == df_r['first_name'],
                df_l['last_name'] == df_r['last_name'],
                df_l['uprn'] == df_r['uprn'],
                df_l['date_of_birth'] == df_r['date_of_birth'],
            ],
            [
                F.substring(df_l['first_name'], 0, 2) == F.substring(
                    df_r['first_name'], 0, 2),
                F.substring(df_l['last_name'], 0, 2) == F.substring(
                    df_r['last_name'], 0, 2),
                df_l['uprn'] == df_r['uprn'],
                df_l['date_of_birth'] == df_r['date_of_birth'],
            ]
        ]

        intended_schema = StructType([
                    StructField("matchkey",LongType(),True),
                    StructField("description",StringType(),True)
        ])

        intended_data = [[1, "[(first_name=first_name),(last_name=last_name),(uprn=uprn),"\
                          "(date_of_birth=date_of_birth)]"],\
                         [2, "[(substring(first_name,0,2)=substring(first_name,0,2)),"\
                          "(substring(last_name,0,2)=substring(last_name,0,2)),"
                          "(uprn=uprn),(date_of_birth=date_of_birth)]"]]

        intended_df = spark.createDataFrame(intended_data, intended_schema)

        result_df = matchkey_dataframe(mks)

        assert_df_equality(intended_df,result_df)


###############################################################


class Test_alphaname(object):

    #Test 1
    def test_expected(self,spark):

        test_schema = StructType([
          StructField("ID", IntegerType(), True),
          StructField("Forename", StringType(), True),
        ])
        test_data = [
          [1, "Homer"],
          [2, "Marge"],
          [3, "Bart"],
          [4, "Lisa"],
          [5, "Maggie"],
        ]

        test_df = spark.createDataFrame(test_data, test_schema)

        intended_schema = StructType([
          StructField("ID", IntegerType(), True),
          StructField("Forename", StringType(), True),
          StructField("alphaname", StringType(), False),
        ])

        intended_data = [
          [1, "Homer", "EHMOR"],
          [2, "Marge","AEGMR"],
          [3, "Bart","ABRT"],
          [4, "Lisa","AILS"],
          [5, "Maggie","AEGGIM"],
        ]

        intended_df = spark.createDataFrame(intended_data, intended_schema)

        result_df = alpha_name(test_df,'Forename','alphaname')

        assert_df_equality(intended_df,result_df)


    #Test 2
    def test_expected(self,spark):

        test_schema2 = StructType([
          StructField("ID", IntegerType(), True),
          StructField("Name", StringType(), True),
        ])

        test_data2 = [
          [1, "Romer, Bogdan"],
          [2, "Margarine"],
          [3, None],
          [4, "Nisa"],
          [5, "Moggie"],
        ]

        test_df2 = spark.createDataFrame(test_data2, test_schema2)

        intended_schema2 = StructType([
          StructField("ID", IntegerType(), True),
          StructField("Name", StringType(), True),
          StructField("alphaname", StringType(), True),
        ]) # Note alphaname is always returned as nullable=false

        intended_data2 = [
          [1, "Romer, Bogdan", " ,ABDEGMNOORR"],
          [2, "Margarine","AAEGIMNRR"],
          [3, None, None],
          [4, "Nisa","AINS"],
          [5, "Moggie","EGGIMO"],
        ]

        intended_df2 = spark.createDataFrame(intended_data2, intended_schema2)

        result_df2 = alpha_name(test_df2,'Name','alphaname')


###############################################################

#test currently fails, as metaphone is not working?

#class Test_metaphone(object):
#
#    #Test 1
#    def test_expected(self,spark):
#
#        test_schema = StructType([
#          StructField("ID", IntegerType(), True),
#          StructField("Forename", StringType(), True),
#        ])
#        test_data = [
#          [1, "David"],
#          [2, "Idrissa"],
#          [3, "Edward"],
#          [4, "Gordon"],
#          [5, "Emma"],
#        ]
#
#        test_df = spark.createDataFrame(test_data, test_schema)
#        result_df = metaphone(test_df,'Forename','metaname')
#
#        intended_schema = StructType([
#          StructField("ID", IntegerType(), True),
#          StructField("Forename", StringType(), True),
#          StructField("metaname", StringType(), True),
#        ])
#
#        intended_data = [
#          [1, "David", "TFT"],
#          [2, "Idrissa","ITRS"],
#          [3, "Edward","ETWRT"],
#          [4, "Gordon","KRTN"],
#          [5, "Emma","EM"],
#        ]
#
#        intended_df = spark.createDataFrame(intended_data, intended_schema)
#
#
#
#        assert_df_equality(intended_df,result_df)


###############################################################

class Test_soundex(object):

    #Test 1
    def test_expected(self,spark):

        test_schema = StructType([
          StructField("ID", IntegerType(), True),
          StructField("Forename", StringType(), True),
        ])
        test_data = [
          [1, "Homer"],
          [2, "Marge"],
          [3, "Bart"],
          [4, "Lisa"],
          [5, "Maggie"],
        ]

        test_df = spark.createDataFrame(test_data, test_schema)

        result_df = soundex(test_df,'Forename','forename_soundex')

        intended_schema = StructType([
          StructField("ID", IntegerType(), True),
          StructField("Forename", StringType(), True),
          StructField("forename_soundex", StringType(), True),
        ])

        intended_data = [
          [1, "Homer",'H560'],
          [2, "Marge", 'M620'],
          [3, "Bart", 'B630'],
          [4, "Lisa", 'L200'],
          [5, "Maggie", 'M200'],
        ]

        intended_df = spark.createDataFrame(intended_data, intended_schema)

        assert_df_equality(intended_df,result_df)


    #Test 2
    def test_expected(self,spark):

        test_schema2 = StructType([
          StructField("Surname", StringType(), True),
        ])

        test_data2 = [
          ["McDonald"],
          [None],
          ["MacDonald"],
          ["MacDougall"],
        ]

        test_df2 = spark.createDataFrame(test_data2, test_schema2)

        result_df2 = soundex(test_df2,'Surname','soundex')

        intended_schema2 = StructType([
          StructField("Surname", StringType(), True),
          StructField("soundex", StringType(), True),
        ])

        intended_data2 = [
          ["McDonald",'M235'],
          [None, None],
          ["MacDonald",'M235'],
          ["MacDougall",'M232'],
        ]

        intended_df2 = spark.createDataFrame(intended_data2, intended_schema2)

        assert_df_equality(intended_df2,result_df2)

###############################################################

class Test_std_lev_score(object):

    #Test 1
    def test_expected(self,spark):

        test_schema = StructType([
          StructField("ID", IntegerType(), True),
          StructField("Forename", StringType(), True),
          StructField("Forename_2", StringType(), True),
        ])
        test_data = [
          [1, "Homer",'Milhouse'],
          [2, "Marge",'Milhouse'],
          [3, "Bart",'Milhouse'],
          [4, "Lisa",'Milhouse'],
          [5, "Maggie",'Milhouse'],
        ]

        test_df = spark.createDataFrame(test_data, test_schema)

        result_df = test_df.withColumn('forename_lev',\
                                       std_lev_score(F.col('Forename'), F.col('Forename_2')))


        intended_schema = StructType([
          StructField("ID", IntegerType(), True),
          StructField("Forename", StringType(), True),
          StructField("Forename_2", StringType(), True),
          StructField("forename_lev", DoubleType(), True),
        ])
        intended_data = [
          [1, "Homer",'Milhouse', 1/8],
          [2, "Marge",'Milhouse', 2/8],
          [3, "Bart",'Milhouse', 0/8],
          [4, "Lisa",'Milhouse', 2/8],
          [5, "Maggie",'Milhouse', 2/8],
        ]

        intended_df = spark.createDataFrame(intended_data, intended_schema)

        assert_df_equality(intended_df,result_df)


     #Test 2
    def test_expected(self,spark):

        test_schema = StructType([
          StructField("ID", IntegerType(), True),
          StructField("Forename", StringType(), True),
          StructField("Forename_2", StringType(), True),
        ])

        test_data2 = [
          [1, "Homer",'Milhouse'],
          [2, "Marge",'Milhouse'],
          [3, "Bart",'Milhouse'],
          [4, "Lisa",'Milhouse'],
          [5, "Maggie",'Milhouse'],
          [6, None,'Milhouse'],
          [7, 'Milhouse', None],
          [8, 'Milhouse','Milhouse'],
        ]

        test_df2 = spark.createDataFrame(test_data2, test_schema)

        result_df2 = test_df2.withColumn('forename_lev',\
                                         std_lev_score(F.col('Forename'), F.col('Forename_2')))


        intended_schema = StructType([
          StructField("ID", IntegerType(), True),
          StructField("Forename", StringType(), True),
          StructField("Forename_2", StringType(), True),
          StructField("forename_lev", DoubleType(), True),
        ])

        intended_data2 = [
          [1, "Homer",'Milhouse', 1/8],
          [2, "Marge",'Milhouse', 2/8],
          [3, "Bart",'Milhouse', 0/8],
          [4, "Lisa",'Milhouse', 2/8],
          [5, "Maggie",'Milhouse', 2/8],
          [6, None,'Milhouse', None],
          [7, 'Milhouse',None, None],
          [8, "Milhouse",'Milhouse', 1/1],
        ]

        intended_df2 = spark.createDataFrame(intended_data2, intended_schema)
<<<<<<< HEAD
        
        assert_df_equality(intended_df2,result_df2) 
               
          
        
        
      
###############################################################   
=======

        assert_df_equality(intended_df2,result_df2)

###############################################################
>>>>>>> 72f33786

# unable to do pytest on the following code as function 'deterministic_linkage()'
# is missing the argument 'out_dir'
#
#    df_l = spark.createDataFrame(
#        (pd.DataFrame({
#            "id_l": [-1, -2, -3],
#            "first_name": ['AMY', 'AMY', 'AMY'],
#            "last_name": ['SMITH', 'SMITH', 'SMITH'],
#            "date_of_birth": ['a', None, 'b'],
#            "uprn": ['a', 'b', None],
#            "sex": ['F', 'F', 'F']
#        })))
#
#    df_r = spark.createDataFrame(
#        (pd.DataFrame({
#            "id_r": [-1, -2, -3],
#            "first_name": ['AMY', 'AMY', 'AMY'],
#            "last_name": ['SMITH', 'SMITH', 'SMITH'],
#            "date_of_birth": ['a', None, 'b'],
#            "uprn": ['a', 'b', None],
#            "sex": ['F', 'F', 'F']
#        })))
#
#    mks = [
#        [
#            df_l['first_name'] == df_r['first_name'],
#            df_l['last_name'] == df_r['last_name'],
#            df_l['sex'] == df_r['sex'],
#            df_l['uprn'] == df_r['uprn'],
#            df_l['date_of_birth'] == df_r['date_of_birth'],
#        ],
#        [
#            df_l['first_name'] == df_r['first_name'],
#            df_l['last_name'] == df_r['last_name'],
#            df_l['sex'] == df_r['sex'],
#            df_l['uprn'] == df_r['uprn'],
#        ],
#        [
#            df_l['first_name'] == df_r['first_name'],
#            df_l['last_name'] == df_r['last_name'],
#            df_l['sex'] == df_r['sex'],
#            df_l['date_of_birth'] == df_r['date_of_birth'],
#        ],
#    ]
#
#    assert (li.deterministic_linkage(df_l, df_r, 'id_l', 'id_r', mks)
#            .where(F.col('id_l') != F.col('id_r'))).count() == 0<|MERGE_RESOLUTION|>--- conflicted
+++ resolved
@@ -795,21 +795,9 @@
         ]
 
         intended_df2 = spark.createDataFrame(intended_data2, intended_schema)
-<<<<<<< HEAD
-        
+      
         assert_df_equality(intended_df2,result_df2) 
-               
-          
-        
-        
-      
-###############################################################   
-=======
-
-        assert_df_equality(intended_df2,result_df2)
-
-###############################################################
->>>>>>> 72f33786
+
 
 # unable to do pytest on the following code as function 'deterministic_linkage()'
 # is missing the argument 'out_dir'
