--- conflicted
+++ resolved
@@ -251,10 +251,6 @@
         result_df2 = coalesced(test_df2, drop=True)
         assert_df_equality(intended_df2, result_df2, ignore_row_order=True,\
                            ignore_column_order=True)
-<<<<<<< HEAD
-=======
-
->>>>>>> 28f4b70a
 
 
 #################################################################
